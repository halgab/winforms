<?xml version="1.0" encoding="utf-8"?>
<!-- 
Dependencies registred here by Name and Uri will be updated by Maestro via darc update-dependencies 
  They will be updated either in eng/Versions.props (most) or in global.json (for example: Microsoft.DotNet.Arcade.Sdk) 
Note: if the Uri is a new place, you will need to add a subscription from that place to us in the appropriate channel 
  And you can check these with "darc get-dependencies <dash dash>target-repo "winforms" 
-->
<Dependencies>
  <ProductDependencies>
  </ProductDependencies>
  <ToolsetDependencies>
    <!-- Core Setup for coherency -->
    <Dependency Name="Microsoft.NETCore.App" Version="3.0.0-preview6-27717-01">
      <Uri>https://github.com/dotnet/core-setup</Uri>
      <Sha>bb573880bcdcce9a7def52ecf0aece929a60baf9</Sha>
    </Dependency>
    <!-- CoreFX via Core Setup -->
    <Dependency Name="Microsoft.NETCore.Platforms" Version="3.0.0-preview6.19266.12" CoherentParentDependency="Microsoft.NETCore.App">
      <Uri>https://github.com/dotnet/corefx</Uri>
      <Sha>6f9570e012054bf407778c0b07632e7733ecbb13</Sha>
    </Dependency>
    <Dependency Name="Microsoft.Win32.Registry" Version="4.6.0-preview6.19266.12" CoherentParentDependency="Microsoft.NETCore.App">
      <Uri>https://github.com/dotnet/corefx</Uri>
      <Sha>6f9570e012054bf407778c0b07632e7733ecbb13</Sha>
    </Dependency>
    <Dependency Name="Microsoft.Win32.SystemEvents" Version="4.6.0-preview6.19266.12" CoherentParentDependency="Microsoft.NETCore.App">
      <Uri>https://github.com/dotnet/corefx</Uri>
      <Sha>6f9570e012054bf407778c0b07632e7733ecbb13</Sha>
    </Dependency>
    <Dependency Name="System.CodeDom" Version="4.6.0-preview6.19266.12" CoherentParentDependency="Microsoft.NETCore.App">
      <Uri>https://github.com/dotnet/corefx</Uri>
      <Sha>6f9570e012054bf407778c0b07632e7733ecbb13</Sha>
    </Dependency>
    <Dependency Name="System.Configuration.ConfigurationManager" Version="4.6.0-preview6.19266.12" CoherentParentDependency="Microsoft.NETCore.App">
      <Uri>https://github.com/dotnet/corefx</Uri>
      <Sha>6f9570e012054bf407778c0b07632e7733ecbb13</Sha>
    </Dependency>
    <Dependency Name="System.Drawing.Common" Version="4.6.0-preview6.19266.12" CoherentParentDependency="Microsoft.NETCore.App">
      <Uri>https://github.com/dotnet/corefx</Uri>
      <Sha>6f9570e012054bf407778c0b07632e7733ecbb13</Sha>
    </Dependency>
    <Dependency Name="System.Security.Cryptography.Cng" Version="4.6.0-preview6.19266.12" CoherentParentDependency="Microsoft.NETCore.App">
      <Uri>https://github.com/dotnet/corefx</Uri>
      <Sha>6f9570e012054bf407778c0b07632e7733ecbb13</Sha>
    </Dependency>
<<<<<<< HEAD
    <Dependency Name="System.Windows.Extensions" Version="4.6.0-preview6.19264.9" CoherentParentDependency="Microsoft.NETCore.App">
=======
    <Dependency Name="System.Security.Permissions" Version="4.6.0-preview6.19266.12" CoherentParentDependency="Microsoft.NETCore.App">
      <Uri>https://github.com/dotnet/corefx</Uri>
      <Sha>6f9570e012054bf407778c0b07632e7733ecbb13</Sha>
    </Dependency>
    <Dependency Name="System.Windows.Extensions" Version="4.6.0-preview6.19266.12" CoherentParentDependency="Microsoft.NETCore.App">
>>>>>>> e395ded1
      <Uri>https://github.com/dotnet/corefx</Uri>
      <Sha>6f9570e012054bf407778c0b07632e7733ecbb13</Sha>
    </Dependency>
    <!-- CoreCLR via Core Setup -->
    <Dependency Name="Microsoft.NET.Sdk.IL" Version="3.0.0-preview6-27716-72" CoherentParentDependency="Microsoft.NETCore.App">
      <Uri>https://github.com/dotnet/coreclr</Uri>
      <Sha>b4c2b142c700e8ec58783138aca2340ac05b24d5</Sha>
      <SourceBuildId>5596</SourceBuildId>
    </Dependency>
    <Dependency Name="Microsoft.NETCore.ILAsm" Version="3.0.0-preview6-27716-72" CoherentParentDependency="Microsoft.NETCore.App">
      <Uri>https://github.com/dotnet/coreclr</Uri>
      <Sha>b4c2b142c700e8ec58783138aca2340ac05b24d5</Sha>
      <SourceBuildId>5596</SourceBuildId>
    </Dependency>
    <!-- Arcade -->
    <Dependency Name="Microsoft.DotNet.Arcade.Sdk" Version="1.0.0-beta.19262.1">
      <Uri>https://github.com/dotnet/arcade</Uri>
      <Sha>30682cda0dd7ca1765463749dd91ec3cfec75eb9</Sha>
    </Dependency>
    <Dependency Name="Microsoft.DotNet.GenFacades" Version="1.0.0-beta.19262.1">
      <Uri>https://github.com/dotnet/arcade</Uri>
      <Sha>30682cda0dd7ca1765463749dd91ec3cfec75eb9</Sha>
    </Dependency>
    <Dependency Name="Microsoft.DotNet.Helix.Sdk" Version="2.0.0-beta.19262.1">
      <Uri>https://github.com/dotnet/arcade</Uri>
      <Sha>30682cda0dd7ca1765463749dd91ec3cfec75eb9</Sha>
    </Dependency>
    <Dependency Name="Microsoft.DotNet.XUnitExtensions" Version="2.4.0-beta.19262.1">
      <Uri>https://github.com/dotnet/arcade</Uri>
      <Sha>30682cda0dd7ca1765463749dd91ec3cfec75eb9</Sha>
    </Dependency>
  </ToolsetDependencies>
</Dependencies><|MERGE_RESOLUTION|>--- conflicted
+++ resolved
@@ -43,15 +43,7 @@
       <Uri>https://github.com/dotnet/corefx</Uri>
       <Sha>6f9570e012054bf407778c0b07632e7733ecbb13</Sha>
     </Dependency>
-<<<<<<< HEAD
     <Dependency Name="System.Windows.Extensions" Version="4.6.0-preview6.19264.9" CoherentParentDependency="Microsoft.NETCore.App">
-=======
-    <Dependency Name="System.Security.Permissions" Version="4.6.0-preview6.19266.12" CoherentParentDependency="Microsoft.NETCore.App">
-      <Uri>https://github.com/dotnet/corefx</Uri>
-      <Sha>6f9570e012054bf407778c0b07632e7733ecbb13</Sha>
-    </Dependency>
-    <Dependency Name="System.Windows.Extensions" Version="4.6.0-preview6.19266.12" CoherentParentDependency="Microsoft.NETCore.App">
->>>>>>> e395ded1
       <Uri>https://github.com/dotnet/corefx</Uri>
       <Sha>6f9570e012054bf407778c0b07632e7733ecbb13</Sha>
     </Dependency>

--- conflicted
+++ resolved
@@ -1,4 +1,4 @@
-﻿// Licensed to the .NET Foundation under one or more agreements.
+// Licensed to the .NET Foundation under one or more agreements.
 // The .NET Foundation licenses this file to you under the MIT license.
 // See the LICENSE file in the project root for more information.
 
@@ -57,25 +57,13 @@
 
         /// <param name="text">Optional text to validate.</param>
         /// <param name="bounds">Optional bounds to validate.</param>
-<<<<<<< HEAD
-        /// <param name="fontFace">Optional font face name to validate.</param>
-=======
->>>>>>> d304584c
         /// <param name="stateValidators">Optional device context state validation to perform.</param>
         internal static IEmfValidator TextOut(
             string? text = default,
             Rectangle? bounds = default,
-<<<<<<< HEAD
-            string? fontFace = default,
             params IStateValidator[] stateValidators) => new TextOutValidator(
                 text,
                 bounds,
-                fontFace,
-=======
-            params IStateValidator[] stateValidators) => new TextOutValidator(
-                text,
-                bounds,
->>>>>>> d304584c
                 stateValidators);
 
         /// <param name="from">Optional source point to validate.</param>
@@ -96,7 +84,6 @@
             params IStateValidator[] stateValidators) => new RectangleValidator(
                 bounds,
                 stateValidators);
-<<<<<<< HEAD
 
         /// <param name="bounds">Optional bounds to validate.</param>
         /// <param name="stateValidators">Optional device context state validation to perform.</param>
@@ -105,8 +92,6 @@
             params IStateValidator[] stateValidators) => new BitBltValidator(
                 bounds,
                 stateValidators);
-=======
->>>>>>> d304584c
 
         /// <summary>
         ///  Simple wrapper to allow doing an arbitrary action for a given <paramref name="recordType"/>.

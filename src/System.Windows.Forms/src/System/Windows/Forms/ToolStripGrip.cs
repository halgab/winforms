﻿// Licensed to the .NET Foundation under one or more agreements.
// The .NET Foundation licenses this file to you under the MIT license.
// See the LICENSE file in the project root for more information.

namespace System.Windows.Forms
{
    using System;
    using System.Drawing;
    using System.Windows.Forms;
    using System.Windows.Forms.VisualStyles;
    using System.Windows.Forms.Layout;
    using System.Diagnostics;

    /// <summary>
    /// 

    internal class ToolStripGrip : ToolStripButton
    {

        private Cursor oldCursor;
        private readonly int gripThickness = 0;
        Point startLocation = Point.Empty;
        private bool movingToolStrip = false;
        private Point lastEndLocation = ToolStrip.InvalidMouseEnter;
        private static Size DragSize = LayoutUtils.MaxSize;

        private static readonly Padding defaultPadding = new Padding(2);
        private static readonly int gripThicknessDefault = 3;
        private static readonly int gripThicknessVisualStylesEnabled = 5;
        private Padding scaledDefaultPadding = defaultPadding;
        private readonly int scaledGripThickness = gripThicknessDefault;
        private readonly int scaledGripThicknessVisualStylesEnabled = gripThicknessVisualStylesEnabled;

        [System.Diagnostics.CodeAnalysis.SuppressMessage("Microsoft.Usage", "CA2214:DoNotCallOverridableMethodsInConstructors")]
        internal ToolStripGrip()
        {
            if (DpiHelper.IsScalingRequirementMet)
            {
                scaledDefaultPadding = DpiHelper.LogicalToDeviceUnits(defaultPadding);
                scaledGripThickness = DpiHelper.LogicalToDeviceUnitsX(gripThicknessDefault);
                scaledGripThicknessVisualStylesEnabled = DpiHelper.LogicalToDeviceUnitsX(gripThicknessVisualStylesEnabled);
            }

            // if we're using Visual Styles we've got to be a bit thicker.
            gripThickness = ToolStripManager.VisualStylesEnabled ? scaledGripThicknessVisualStylesEnabled : scaledGripThickness;
            SupportsItemClick = false;
        }

        /// <summary>
        /// Deriving classes can override this to configure a default size for their control.
        /// This is more efficient than setting the size in the control's constructor.
        /// </summary>
        protected internal override Padding DefaultMargin
        {
            get
            {
                return scaledDefaultPadding;
            }
        }

        public override bool CanSelect
        {
            get
            {
                return false;
            }
        }

        internal int GripThickness
        {
            get
            {
                return gripThickness;
            }
        }

        internal bool MovingToolStrip
        {
            get
            {
                return ((ToolStripPanelRow != null) && movingToolStrip);
            }
            set
            {
                if ((movingToolStrip != value) && ParentInternal != null)
                {
                    if (value)
                    {
                        // dont let grips move the toolstrip
                        if (ParentInternal.ToolStripPanelRow == null)
                        {
                            return;
                        }
                    }
                    movingToolStrip = value;
                    lastEndLocation = ToolStrip.InvalidMouseEnter;
                    if (movingToolStrip)
                    {
                        ((ISupportToolStripPanel)ParentInternal).BeginDrag();
                    }
                    else
                    {
                        ((ISupportToolStripPanel)ParentInternal).EndDrag();
                    }
                }
            }
        }

        private ToolStripPanelRow ToolStripPanelRow
        {
            get
            {
                return (ParentInternal == null) ? null : ((ISupportToolStripPanel)ParentInternal).ToolStripPanelRow;
            }
        }


        protected override AccessibleObject CreateAccessibilityInstance()
        {
            return new ToolStripGripAccessibleObject(this);
        }

        public override Size GetPreferredSize(Size constrainingSize)
        {
            Size preferredSize = Size.Empty;
            if (ParentInternal != null)
            {
                if (ParentInternal.LayoutStyle == ToolStripLayoutStyle.VerticalStackWithOverflow)
                {
                    preferredSize = new Size(ParentInternal.Width, gripThickness);
                }
                else
                {
                    preferredSize = new Size(gripThickness, ParentInternal.Height);

                }

            }
            // Constrain ourselves
            if (preferredSize.Width > constrainingSize.Width)
            {
                preferredSize.Width = constrainingSize.Width;
            }

            if (preferredSize.Height > constrainingSize.Height)
            {
                preferredSize.Height = constrainingSize.Height;
            }

            return preferredSize;
        }

        private bool LeftMouseButtonIsDown()
        {
            return (Control.MouseButtons == MouseButtons.Left) && (Control.ModifierKeys == Keys.None);
        }

        protected override void OnPaint(System.Windows.Forms.PaintEventArgs e)
        {
            // all the grip painting should be on the ToolStrip itself. 
            if (ParentInternal != null)
            {
                ParentInternal.OnPaintGrip(e);
            }
        }


        /// <summary>
        /// 
        /// </summary>
        /// <param name="mea"></param>
        protected override void OnMouseDown(System.Windows.Forms.MouseEventArgs mea)
        {
            startLocation = TranslatePoint(new Point(mea.X, mea.Y), ToolStripPointType.ToolStripItemCoords, ToolStripPointType.ScreenCoords);
            base.OnMouseDown(mea);
        }

        protected override void OnMouseMove(System.Windows.Forms.MouseEventArgs mea)
        {
            bool leftMouseButtonDown = LeftMouseButtonIsDown();
            if (!MovingToolStrip && leftMouseButtonDown)
            {

                // determine if we've moved far enough such that the toolstrip
                // can be considered as moving.
                Point currentLocation = TranslatePoint(mea.Location, ToolStripPointType.ToolStripItemCoords, ToolStripPointType.ScreenCoords);
                int deltaX = currentLocation.X - startLocation.X;
                deltaX = (deltaX < 0) ? deltaX * -1 : deltaX;

                if (DragSize == LayoutUtils.MaxSize)
                {
                    DragSize = SystemInformation.DragSize;
                }

                if (deltaX >= DragSize.Width)
                {
                    MovingToolStrip = true;
                }
                else
                {
                    int deltaY = currentLocation.Y - startLocation.Y;
                    deltaY = (deltaY < 0) ? deltaY * -1 : deltaY;

                    if (deltaY >= DragSize.Height)
                    {
                        MovingToolStrip = true;
                    }
                }

            }
            if (MovingToolStrip)
            {
                if (leftMouseButtonDown)
                {
                    Point endLocation = TranslatePoint(new Point(mea.X, mea.Y), ToolStripPointType.ToolStripItemCoords, ToolStripPointType.ScreenCoords);
                    // protect against calling when the mouse hasnt really moved.  moving the toolstrip/creating the feedback rect
                    // can cause extra mousemove events, we want to make sure we're not doing all this work
                    // for nothing.
                    if (endLocation != lastEndLocation)
                    {
                        ToolStripPanelRow.ToolStripPanel.MoveControl(ParentInternal, /*startLocation,*/endLocation);
                        lastEndLocation = endLocation;
                    }
                    startLocation = endLocation;
                }
                else
                {
                    // sometimes we dont get mouseup in DT.   Release now.
                    MovingToolStrip = false;
                }
            }

            base.OnMouseMove(mea);
        }

        protected override void OnMouseEnter(System.EventArgs e)
        {

            // only switch the cursor if we've got a rafting row.
            if ((ParentInternal != null) && (ToolStripPanelRow != null) && (!ParentInternal.IsInDesignMode))
            {
                oldCursor = ParentInternal.Cursor;
                SetCursor(ParentInternal, Cursors.SizeAll);
            }
            else
            {
                oldCursor = null;
            }
            base.OnMouseEnter(e);

        }

        /// <summary>
        /// 
        /// </summary>
        /// <param name="e"></param>
        protected override void OnMouseLeave(System.EventArgs e)
        {
            if (oldCursor != null && !ParentInternal.IsInDesignMode)
            {
                SetCursor(ParentInternal, oldCursor);
            }
            if (!MovingToolStrip && LeftMouseButtonIsDown())
            {
                MovingToolStrip = true;
            }
            base.OnMouseLeave(e);
        }



        protected override void OnMouseUp(System.Windows.Forms.MouseEventArgs mea)
        {
            if (MovingToolStrip)
            {
                Point endLocation = TranslatePoint(new Point(mea.X, mea.Y), ToolStripPointType.ToolStripItemCoords, ToolStripPointType.ScreenCoords);
                ToolStripPanelRow.ToolStripPanel.MoveControl(ParentInternal, /*startLocation,*/endLocation);
            }

            if (!ParentInternal.IsInDesignMode)
            {
                SetCursor(ParentInternal, oldCursor);
            }
            ToolStripPanel.ClearDragFeedback();
            MovingToolStrip = false;
            base.OnMouseUp(mea);
        }

<<<<<<< HEAD
        internal override void ToolStrip_RescaleConstants(int oldDpi, int newDpi) {
            base.RescaleConstantsInternal(newDpi);
            scaledDefaultPadding = DpiHelper.LogicalToDeviceUnits(defaultPadding, newDpi);
            scaledGripThickness = DpiHelper.LogicalToDeviceUnits(gripThicknessDefault, newDpi);
            scaledGripThicknessVisualStylesEnabled = DpiHelper.LogicalToDeviceUnits(gripThicknessVisualStylesEnabled, newDpi);
            this.Margin = DefaultMargin;

            gripThickness = ToolStripManager.VisualStylesEnabled ? scaledGripThicknessVisualStylesEnabled : scaledGripThickness;

            OnFontChanged(EventArgs.Empty);
        }

        private static void SetCursor(Control control, Cursor cursor) {
=======
        private static void SetCursor(Control control, Cursor cursor)
        {
>>>>>>> 1f0ce7dd
            control.Cursor = cursor;
        }

        internal class ToolStripGripAccessibleObject : ToolStripButtonAccessibleObject
        {
            private string stockName;

            public ToolStripGripAccessibleObject(ToolStripGrip owner) : base(owner)
            {
            }

            public override string Name
            {
                get
                {
                    string name = Owner.AccessibleName;
                    if (name != null)
                    {
                        return name;
                    }
                    if (string.IsNullOrEmpty(stockName))
                    {
                        stockName = SR.ToolStripGripAccessibleName;
                    }
                    return stockName;
                }
                set
                {
                    base.Name = value;
                }
            }


            public override AccessibleRole Role
            {
                get
                {
                    AccessibleRole role = Owner.AccessibleRole;
                    if (role != AccessibleRole.Default)
                    {
                        return role;
                    }
                    return AccessibleRole.Grip;
                }
            }

            internal override object GetPropertyValue(int propertyID)
            {
                switch (propertyID)
                {
                    case NativeMethods.UIA_IsOffscreenPropertyId:
                        return false;
                    case NativeMethods.UIA_ControlTypePropertyId:
                        return NativeMethods.UIA_ThumbControlTypeId;
                }

                return base.GetPropertyValue(propertyID);
            }
        }
    }
}

<|MERGE_RESOLUTION|>--- conflicted
+++ resolved
@@ -286,7 +286,6 @@
             base.OnMouseUp(mea);
         }
 
-<<<<<<< HEAD
         internal override void ToolStrip_RescaleConstants(int oldDpi, int newDpi) {
             base.RescaleConstantsInternal(newDpi);
             scaledDefaultPadding = DpiHelper.LogicalToDeviceUnits(defaultPadding, newDpi);
@@ -300,10 +299,6 @@
         }
 
         private static void SetCursor(Control control, Cursor cursor) {
-=======
-        private static void SetCursor(Control control, Cursor cursor)
-        {
->>>>>>> 1f0ce7dd
             control.Cursor = cursor;
         }
 

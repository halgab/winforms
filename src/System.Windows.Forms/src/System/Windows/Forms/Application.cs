﻿// Licensed to the .NET Foundation under one or more agreements.
// The .NET Foundation licenses this file to you under the MIT license.
// See the LICENSE file in the project root for more information.

#nullable disable

using System.ComponentModel;
using System.Diagnostics;
using System.Drawing;
using System.Globalization;
using System.IO;
using System.Reflection;
using System.Runtime.InteropServices;
using System.Text;
using System.Threading;
using System.Windows.Forms.VisualStyles;
using Microsoft.Win32;
using static Interop;
using Directory = System.IO.Directory;

namespace System.Windows.Forms
{
    /// <summary>
    ///  Provides <see langword='static'/> methods and properties to manage an application, such as methods to run and quit an application,
    ///  to process Windows messages, and properties to get information about an application.
    ///  This class cannot be inherited.
    /// </summary>
    public sealed partial class Application
    {
        /// <summary>
        ///  Hash table for our event list
        /// </summary>
        private static EventHandlerList s_eventHandlers;
        private static string s_startupPath;
        private static string s_executablePath;
        private static object s_appFileVersion;
        private static Type s_mainType;
        private static string s_companyName;
        private static string s_productName;
        private static string s_productVersion;
        private static string s_safeTopLevelCaptionSuffix;
        private static bool s_comCtlSupportsVisualStylesInitialized;
        private static bool s_comCtlSupportsVisualStyles;
        private static FormCollection s_forms;
        private static readonly object s_internalSyncObject = new object();
        private static bool s_useWaitCursor;

        private static bool s_useEverettThreadAffinity;
        private static bool s_checkedThreadAffinity;
        private const string EverettThreadAffinityValue = "EnableSystemEventsThreadAffinityCompatibility";

        /// <summary>
        ///  Events the user can hook into
        /// </summary>
        private static readonly object s_eventApplicationExit = new object();
        private static readonly object s_eventThreadExit = new object();

        // Constant string used in Application.Restart()
        private const string IEEXEC = "ieexec.exe";

        // Defines a new callback delegate type
        [EditorBrowsable(EditorBrowsableState.Advanced)]
        public delegate bool MessageLoopCallback();

        // Used to avoid recursive exit
        private static bool s_exiting;

        /// <summary>
        ///  This class is static, there is no need to ever create it.
        /// </summary>
        private Application()
        {
        }

        /// <summary>
        ///  Determines if the caller should be allowed to quit the application.  This will return false,
        ///  for example, if being called from a windows forms control being hosted within a web browser.  The
        ///  windows forms control should not attempt to quit the application.
        /// </summary>
        public static bool AllowQuit
            => ThreadContext.FromCurrent().GetAllowQuit();

        /// <summary>
        ///  Returns True if it is OK to continue idle processing. Typically called in an Application.Idle event handler.
        /// </summary>
        internal static bool CanContinueIdle
            => ThreadContext.FromCurrent().ComponentManager.FContinueIdle().IsTrue();

        /// <summary>
        ///  Typically, you shouldn't need to use this directly - use RenderWithVisualStyles instead.
        /// </summary>
        internal static bool ComCtlSupportsVisualStyles
        {
            get
            {
                if (!s_comCtlSupportsVisualStylesInitialized)
                {
                    s_comCtlSupportsVisualStyles = InitializeComCtlSupportsVisualStyles();
                    s_comCtlSupportsVisualStylesInitialized = true;
                }

                return s_comCtlSupportsVisualStyles;
            }
        }

        private static bool InitializeComCtlSupportsVisualStyles()
        {
            if (UseVisualStyles)
            {
                // At this point, we may not have loaded ComCtl6 yet, but it will eventually be loaded,
                // so we return true here. This works because UseVisualStyles, once set, cannot be
                // turned off.
                return true;
            }

            // To see if we are comctl6, we look for a function that is exposed only from comctl6
            // we do not call DllGetVersion or any direct p/invoke, because the binding will be
            // cached.
            //
            // GetModuleHandle  returns a handle to a mapped module without incrementing its
            // reference count.
            IntPtr hModule = Kernel32.GetModuleHandleW(Libraries.Comctl32);
            if (hModule != IntPtr.Zero)
            {
                return Kernel32.GetProcAddress(hModule, "ImageList_WriteEx") != IntPtr.Zero;
            }

            // Load comctl since GetModuleHandle failed to find it
            hModule = Kernel32.LoadComctl32(StartupPath);
            if (hModule == IntPtr.Zero)
            {
                return false;
            }

            return Kernel32.GetProcAddress(hModule, "ImageList_WriteEx") != IntPtr.Zero;
        }

        /// <summary>
        ///  Gets the registry key for the application data that is shared among all users.
        /// </summary>
        public static RegistryKey CommonAppDataRegistry
            => Registry.LocalMachine.CreateSubKey(CommonAppDataRegistryKeyName);

        internal static string CommonAppDataRegistryKeyName
            => $"Software\\{CompanyName}\\{ProductName}\\{ProductVersion}";

        internal static bool UseEverettThreadAffinity
        {
            get
            {
                if (!s_checkedThreadAffinity)
                {
                    s_checkedThreadAffinity = true;
                    try
                    {
                        // We need access to be able to read from the registry here.  We're not creating a
                        // registry key, nor are we returning information from the registry to the user.
                        RegistryKey key = Registry.LocalMachine.OpenSubKey(CommonAppDataRegistryKeyName);
                        if (key is not null)
                        {
                            object value = key.GetValue(EverettThreadAffinityValue);
                            key.Close();

                            if (value is not null && (int)value != 0)
                            {
                                s_useEverettThreadAffinity = true;
                            }
                        }
                    }
                    catch (Security.SecurityException)
                    {
                        // Can't read the key: use default value (false)
                    }
                    catch (InvalidCastException)
                    {
                        // Key is of wrong type: use default value (false)
                    }
                }

                return s_useEverettThreadAffinity;
            }
        }

        /// <summary>
        ///  Gets the path for the application data that is shared among all users.
        /// </summary>
        /// <remarks>
        ///  Don't obsolete these. GetDataPath isn't on SystemInformation, and it provides
        ///  the Windows logo required adornments to the directory (Company\Product\Version)
        /// </remarks>
        public static string CommonAppDataPath
            => GetDataPath(Environment.GetFolderPath(Environment.SpecialFolder.CommonApplicationData));

        /// <summary>
        ///  Gets the company name associated with the application.
        /// </summary>
        public static string CompanyName
        {
            get
            {
                lock (s_internalSyncObject)
                {
                    if (s_companyName is null)
                    {
                        // Custom attribute
                        Assembly entryAssembly = Assembly.GetEntryAssembly();
                        if (entryAssembly is not null)
                        {
                            object[] attrs = entryAssembly.GetCustomAttributes(typeof(AssemblyCompanyAttribute), false);
                            if (attrs is not null && attrs.Length > 0)
                            {
                                s_companyName = ((AssemblyCompanyAttribute)attrs[0]).Company;
                            }
                        }

                        // Win32 version
                        if (s_companyName is null || s_companyName.Length == 0)
                        {
                            s_companyName = GetAppFileVersionInfo().CompanyName;
                            if (s_companyName is not null)
                            {
                                s_companyName = s_companyName.Trim();
                            }
                        }

                        // fake it with a namespace
                        // won't work with MC++ see GetAppMainType.
                        if (s_companyName is null || s_companyName.Length == 0)
                        {
                            Type t = GetAppMainType();

                            if (t is not null)
                            {
                                string ns = t.Namespace;

                                if (!string.IsNullOrEmpty(ns))
                                {
                                    int firstDot = ns.IndexOf('.');
                                    if (firstDot != -1)
                                    {
                                        s_companyName = ns.Substring(0, firstDot);
                                    }
                                    else
                                    {
                                        s_companyName = ns;
                                    }
                                }
                                else
                                {
                                    // last ditch... no namespace, use product name...
                                    s_companyName = ProductName;
                                }
                            }
                        }
                    }
                }

                return s_companyName;
            }
        }

        /// <summary>
        ///  Gets or sets the locale information for the current thread.
        /// </summary>
        public static CultureInfo CurrentCulture
        {
            get => Thread.CurrentThread.CurrentCulture;
            set => Thread.CurrentThread.CurrentCulture = value;
        }

        /// <summary>
        ///  Gets or sets the current input language for the current thread.
        /// </summary>
        public static InputLanguage CurrentInputLanguage
        {
            get => InputLanguage.CurrentInputLanguage;
            set => InputLanguage.CurrentInputLanguage = value;
        }

        internal static bool CustomThreadExceptionHandlerAttached
            => ThreadContext.FromCurrent().CustomThreadExceptionHandlerAttached;

        internal static Font DefaultFont => Defaults.GetFont();

        /// <summary>
        ///  Gets the path for the executable file that started the application.
        /// </summary>
        public static string ExecutablePath
        {
            get
            {
                if (s_executablePath is null)
                {
                    StringBuilder sb = UnsafeNativeMethods.GetModuleFileNameLongPath(NativeMethods.NullHandleRef);
                    s_executablePath = Path.GetFullPath(sb.ToString());
                }

                return s_executablePath;
            }
        }

        /// <summary>
        ///  Gets the current <see cref="HighDpiMode"/> mode for the process.
        /// </summary>
        /// <value>One of the enumeration values that indicates the high DPI mode.</value>
        public static HighDpiMode HighDpiMode
            => DpiHelper.GetWinformsApplicationDpiAwareness();

        /// <summary>
        ///  Gets the path for the application data specific to a local, non-roaming user.
        /// </summary>
        /// <remarks>
        ///  Don't obsolete these. GetDataPath isn't on SystemInformation, and it provides
        ///  the Windows logo required adornments to the directory (Company\Product\Version)
        /// </remarks>
        public static string LocalUserAppDataPath
            => GetDataPath(Environment.GetFolderPath(Environment.SpecialFolder.LocalApplicationData));

        /// <summary>
        ///  Determines if a message loop exists on this thread.
        /// </summary>
        public static bool MessageLoop
            => ThreadContext.FromCurrent().GetMessageLoop();

        /// <summary>
        ///  Gets the forms collection associated with this application.
        /// </summary>
        public static FormCollection OpenForms => s_forms ?? (s_forms = new FormCollection());

        /// <summary>
        ///  Gets
        ///  the product name associated with this application.
        /// </summary>
        public static string ProductName
        {
            get
            {
                lock (s_internalSyncObject)
                {
                    if (s_productName is null)
                    {
                        // Custom attribute
                        Assembly entryAssembly = Assembly.GetEntryAssembly();
                        if (entryAssembly is not null)
                        {
                            object[] attrs = entryAssembly.GetCustomAttributes(typeof(AssemblyProductAttribute), false);
                            if (attrs is not null && attrs.Length > 0)
                            {
                                s_productName = ((AssemblyProductAttribute)attrs[0]).Product;
                            }
                        }

                        // Win32 version info
                        if (s_productName is null || s_productName.Length == 0)
                        {
                            s_productName = GetAppFileVersionInfo().ProductName;
                            if (s_productName is not null)
                            {
                                s_productName = s_productName.Trim();
                            }
                        }

                        // fake it with namespace
                        // won't work with MC++ see GetAppMainType.
                        if (s_productName is null || s_productName.Length == 0)
                        {
                            Type t = GetAppMainType();

                            if (t is not null)
                            {
                                string ns = t.Namespace;

                                if (!string.IsNullOrEmpty(ns))
                                {
                                    int lastDot = ns.LastIndexOf('.');
                                    if (lastDot != -1 && lastDot < ns.Length - 1)
                                    {
                                        s_productName = ns.Substring(lastDot + 1);
                                    }
                                    else
                                    {
                                        s_productName = ns;
                                    }
                                }
                                else
                                {
                                    // last ditch... use the main type
                                    s_productName = t.Name;
                                }
                            }
                        }
                    }
                }

                return s_productName;
            }
        }

        /// <summary>
        ///  Gets the product version associated with this application.
        /// </summary>
        public static string ProductVersion
        {
            get
            {
                lock (s_internalSyncObject)
                {
                    if (s_productVersion is null)
                    {
                        // Custom attribute
                        Assembly entryAssembly = Assembly.GetEntryAssembly();
                        if (entryAssembly is not null)
                        {
                            object[] attrs = entryAssembly.GetCustomAttributes(typeof(AssemblyInformationalVersionAttribute), false);
                            if (attrs is not null && attrs.Length > 0)
                            {
                                s_productVersion = ((AssemblyInformationalVersionAttribute)attrs[0]).InformationalVersion;
                            }
                        }

                        // Win32 version info
                        if (s_productVersion is null || s_productVersion.Length == 0)
                        {
                            s_productVersion = GetAppFileVersionInfo().ProductVersion;
                            if (s_productVersion is not null)
                            {
                                s_productVersion = s_productVersion.Trim();
                            }
                        }

                        // fake it
                        if (s_productVersion is null || s_productVersion.Length == 0)
                        {
                            s_productVersion = "1.0.0.0";
                        }
                    }
                }

                return s_productVersion;
            }
        }

        // Allows the hosting environment to register a callback
        [EditorBrowsable(EditorBrowsableState.Advanced)]
        public static void RegisterMessageLoop(MessageLoopCallback callback)
            => ThreadContext.FromCurrent().RegisterMessageLoop(callback);

        /// <summary>
        ///  Magic property that answers a simple question - are my controls currently going to render with
        ///  visual styles? If you are doing visual styles rendering, use this to be consistent with the rest
        ///  of the controls in your app.
        /// </summary>
        public static bool RenderWithVisualStyles
            => ComCtlSupportsVisualStyles && VisualStyleRenderer.IsSupported;

        /// <summary>
        ///  Gets or sets the format string to apply to top level window captions
        ///  when they are displayed with a warning banner.
        /// </summary>
        public static string SafeTopLevelCaptionFormat
        {
            get
            {
                if (s_safeTopLevelCaptionSuffix is null)
                {
                    s_safeTopLevelCaptionSuffix = SR.SafeTopLevelCaptionFormat; // 0 - original, 1 - zone, 2 - site
                }

                return s_safeTopLevelCaptionSuffix;
            }
            set
            {
                if (value is null)
                {
                    value = string.Empty;
                }

                s_safeTopLevelCaptionSuffix = value;
            }
        }

        /// <summary>
        ///  Gets the path for the executable file that started the application.
        /// </summary>
        public static string StartupPath
        {
            get
            {
                if (s_startupPath is null)
                {
                    // StringBuilder sb = UnsafeNativeMethods.GetModuleFileNameLongPath(NativeMethods.NullHandleRef);
                    // startupPath = Path.GetDirectoryName(sb.ToString());
                    s_startupPath = AppContext.BaseDirectory;
                }

                return s_startupPath;
            }
        }

        // Allows the hosting environment to unregister a callback
        [EditorBrowsable(EditorBrowsableState.Advanced)]
        public static void UnregisterMessageLoop()
            => ThreadContext.FromCurrent().RegisterMessageLoop(null);

        /// <summary>
        ///  Gets or sets whether the wait cursor is used for all open forms of the application.
        /// </summary>
        public static bool UseWaitCursor
        {
            get => s_useWaitCursor;
            set
            {
                lock (FormCollection.CollectionSyncRoot)
                {
                    s_useWaitCursor = value;

                    // Set the WaitCursor of all forms.
                    foreach (Form f in OpenForms)
                    {
                        f.UseWaitCursor = s_useWaitCursor;
                    }
                }
            }
        }

        /// <summary>
        ///  Gets the path for the application data specific to the roaming user.
        /// </summary>
        /// <remarks>
        ///  Don't obsolete these. GetDataPath isn't on SystemInformation, and it provides
        ///  the Windows logo required adornments to the directory (Company\Product\Version)
        /// </remarks>
        public static string UserAppDataPath
            => GetDataPath(Environment.GetFolderPath(Environment.SpecialFolder.ApplicationData));

        /// <summary>
        ///  Gets the registry key of
        ///  the application data specific to the roaming user.
        /// </summary>
        public static RegistryKey UserAppDataRegistry
            => Registry.CurrentUser.CreateSubKey($"Software\\{CompanyName}\\{ProductName}\\{ProductVersion}");

        /// <summary>
        ///  Gets a value that indicates whether visual styles are enabled for the application.
        /// </summary>
        /// <value><see langword="true" /> if visual styles are enabled; otherwise, <see langword="false" />.</value>
        /// <remarks>
        ///  The visual styles can be enabled by calling <see cref="EnableVisualStyles"/>.
        ///  The visual styles will not be enabled if the OS does not support them, or theming is disabled at the OS level.
        /// </remarks>
        public static bool UseVisualStyles { get; private set; }

        /// <remarks>
        ///  Don't never ever change this name, since the window class and partner teams
        ///  dependent on this. Changing this will introduce breaking changes.
        ///  If there is some reason need to change this, notify any partner teams affected.
        /// </remarks>
        internal static string WindowsFormsVersion => "WindowsForms10";

        internal static string WindowMessagesVersion => "WindowsForms12";

        /// <summary>
        ///  Use this property to determine how visual styles will be applied to this application.
        ///  This property is meaningful only if visual styles are supported on the current
        ///  platform (VisualStyleInformation.SupportedByOS is true).
        ///
        ///  This property can be set only to one of the S.W.F.VisualStyles.VisualStyleState enum values.
        /// </summary>
        public static VisualStyleState VisualStyleState
        {
            get
            {
                if (!VisualStyleInformation.IsSupportedByOS)
                {
                    return VisualStyleState.NoneEnabled;
                }

                VisualStyleState vState = (VisualStyleState)UxTheme.GetThemeAppProperties();
                return vState;
            }
            set
            {
                if (VisualStyleInformation.IsSupportedByOS)
                {
                    UxTheme.SetThemeAppProperties((UxTheme.STAP)value);

                    // 248887 we need to send a WM_THEMECHANGED to the top level windows of this application.
                    // We do it this way to ensure that we get all top level windows -- whether we created them or not.
                    User32.EnumWindows(SendThemeChanged);
                }
            }
        }

        /// <summary>
        ///  This helper broadcasts out a WM_THEMECHANGED to appropriate top level windows of this app.
        /// </summary>
        private unsafe static BOOL SendThemeChanged(IntPtr handle)
        {
            uint thisPID = Kernel32.GetCurrentProcessId();
            User32.GetWindowThreadProcessId(handle, out uint processId);
            if (processId == thisPID && User32.IsWindowVisible(handle).IsTrue())
            {
                SendThemeChangedRecursive(handle);
                User32.RedrawWindow(
                    handle,
                    null,
                    IntPtr.Zero,
                    User32.RDW.INVALIDATE | User32.RDW.FRAME | User32.RDW.ERASE | User32.RDW.ALLCHILDREN);
            }

            return BOOL.TRUE;
        }

        /// <summary>
        ///  This helper broadcasts out a WM_THEMECHANGED this window and all children.
        ///  It is assumed at this point that the handle belongs to the current process
        ///  and has a visible top level window.
        /// </summary>
        private static BOOL SendThemeChangedRecursive(IntPtr handle)
        {
            // First send to all children...
            User32.EnumChildWindows(handle, Application.SendThemeChangedRecursive);

            // Then do myself.
            User32.SendMessageW(handle, User32.WM.THEMECHANGED);

            return BOOL.TRUE;
        }

        /// <summary>
        ///  Occurs when the application is about to shut down.
        /// </summary>
        public static event EventHandler ApplicationExit
        {
            add => AddEventHandler(s_eventApplicationExit, value);
            remove => RemoveEventHandler(s_eventApplicationExit, value);
        }

        private static void AddEventHandler(object key, Delegate value)
        {
            lock (s_internalSyncObject)
            {
                if (s_eventHandlers is null)
                {
                    s_eventHandlers = new EventHandlerList();
                }

                s_eventHandlers.AddHandler(key, value);
            }
        }

        private static void RemoveEventHandler(object key, Delegate value)
        {
            lock (s_internalSyncObject)
            {
                if (s_eventHandlers is null)
                {
                    return;
                }

                s_eventHandlers.RemoveHandler(key, value);
            }
        }

        /// <summary>
        ///  Adds a message filter to monitor Windows messages as they are routed to their
        ///  destinations.
        /// </summary>
        public static void AddMessageFilter(IMessageFilter value)
            => ThreadContext.FromCurrent().AddMessageFilter(value);

        /// <summary>
        ///  Processes all message filters for given message
        /// </summary>
        [EditorBrowsable(EditorBrowsableState.Advanced)]
        public static bool FilterMessage(ref Message message)
        {
            // Create copy of MSG structure
            User32.MSG msg = message;
            bool processed = ThreadContext.FromCurrent().ProcessFilters(ref msg, out bool modified);
            if (modified)
            {
                message.HWnd = msg.hwnd;
                message.Msg = (int)msg.message;
                message.WParam = msg.wParam;
                message.LParam = msg.lParam;
            }

            return processed;
        }

        /// <summary>
        ///  Occurs when the application has finished processing and is about to enter the
        ///  idle state.
        /// </summary>
        public static event EventHandler Idle
        {
            add
            {
                ThreadContext current = ThreadContext.FromCurrent();
                lock (current)
                {
                    current._idleHandler += value;

                    // This just ensures that the component manager is hooked up.  We
                    // need it for idle time processing.
                    object o = current.ComponentManager;
                }
            }
            remove
            {
                ThreadContext current = ThreadContext.FromCurrent();
                lock (current)
                {
                    current._idleHandler -= value;
                }
            }
        }

        /// <summary>
        ///  Occurs when the application is about to enter a modal state
        /// </summary>
        [EditorBrowsable(EditorBrowsableState.Advanced)]
        public static event EventHandler EnterThreadModal
        {
            add
            {
                ThreadContext current = ThreadContext.FromCurrent();
                lock (current)
                {
                    current._enterModalHandler += value;
                }
            }
            remove
            {
                ThreadContext current = ThreadContext.FromCurrent();
                lock (current)
                {
                    current._enterModalHandler -= value;
                }
            }
        }

        /// <summary>
        ///  Occurs when the application is about to leave a modal state
        /// </summary>
        [EditorBrowsable(EditorBrowsableState.Advanced)]
        public static event EventHandler LeaveThreadModal
        {
            add
            {
                ThreadContext current = ThreadContext.FromCurrent();
                lock (current)
                {
                    current._leaveModalHandler += value;
                }
            }
            remove
            {
                ThreadContext current = ThreadContext.FromCurrent();
                lock (current)
                {
                    current._leaveModalHandler -= value;
                }
            }
        }

        /// <summary>
        ///  Occurs when an untrapped thread exception is thrown.
        /// </summary>
        public static event ThreadExceptionEventHandler ThreadException
        {
            add
            {
                ThreadContext current = ThreadContext.FromCurrent();
                lock (current)
                {
                    current._threadExceptionHandler = value;
                }
            }
            remove
            {
                ThreadContext current = ThreadContext.FromCurrent();
                lock (current)
                {
                    current._threadExceptionHandler -= value;
                }
            }
        }

        /// <summary>
        ///  Occurs when a thread is about to shut down.  When the main thread for an
        ///  application is about to be shut down, this event will be raised first,
        ///  followed by an <see cref="ApplicationExit"/> event.
        /// </summary>
        public static event EventHandler ThreadExit
        {
            add => AddEventHandler(s_eventThreadExit, value);
            remove => RemoveEventHandler(s_eventThreadExit, value);
        }

        /// <summary>
        ///  Called immediately before we begin pumping messages for a modal message loop.
        ///  Does not actually start a message pump; that's the caller's responsibility.
        /// </summary>
        internal static void BeginModalMessageLoop()
            => ThreadContext.FromCurrent().BeginModalMessageLoop(null);

        /// <summary>
        ///  Processes all Windows messages currently in the message queue.
        /// </summary>
        public static void DoEvents()
            => ThreadContext.FromCurrent().RunMessageLoop(Mso.msoloop.DoEvents, null);

        internal static void DoEventsModal()
            => ThreadContext.FromCurrent().RunMessageLoop(Mso.msoloop.DoEventsModal, null);

        /// <summary>
        ///  Enables visual styles for all subsequent <see cref="Run()"/> and <see cref="Control.CreateHandle"/> calls.
        ///  Uses the default theming manifest file shipped with the redist.
        /// </summary>
        public static void EnableVisualStyles()
        {
            // Pull manifest from our resources
            Module module = typeof(Application).Module;
            IntPtr moduleHandle = Kernel32.GetModuleHandleW(module.Name);

            if (moduleHandle != IntPtr.Zero)
            {
                // We have a native module, point to our native embedded manifest resource.
                // CSC embeds DLL manifests as native resource ID 2
                UseVisualStyles = ThemingScope.CreateActivationContext(moduleHandle, nativeResourceManifestID: 2);
            }
            else
            {
                // We couldn't grab the module handle, likely we're running from a single file package.
                // Extract the manifest from managed resources.
                using Stream stream = module.Assembly.GetManifestResourceStream(
                    "System.Windows.Forms.XPThemes.manifest");
                UseVisualStyles = ThemingScope.CreateActivationContext(stream);
            }

            Debug.Assert(UseVisualStyles, "Enable Visual Styles failed");

            s_comCtlSupportsVisualStylesInitialized = false;
        }

        /// <summary>
        ///  Called immediately after we stop pumping messages for a modal message loop.
        ///  Does not actually end the message pump itself.
        /// </summary>
        internal static void EndModalMessageLoop()
            => ThreadContext.FromCurrent().EndModalMessageLoop(null);

        /// <summary>
        ///  Overload of <see cref="Exit(CancelEventArgs)"/> that does not care about e.Cancel.
        /// </summary>
        public static void Exit() => Exit(null);

        /// <summary>
        ///  Informs all message pumps that they are to terminate and then closes all
        ///  application windows after the messages have been processed. e.Cancel indicates
        ///  whether any of the open forms cancelled the exit call.
        /// </summary>
        [EditorBrowsable(EditorBrowsableState.Advanced)]
        public static void Exit(CancelEventArgs e)
        {
            lock (s_internalSyncObject)
            {
                if (s_exiting)
                {
                    // Recursive call to Exit
                    if (e is not null)
                    {
                        e.Cancel = false;
                    }

                    return;
                }

                s_exiting = true;

                try
                {
                    // Raise the FormClosing and FormClosed events for each open form
                    if (s_forms is not null)
                    {
                        foreach (Form f in s_forms)
                        {
                            if (f.RaiseFormClosingOnAppExit())
                            {
                                // A form refused to close
                                if (e is not null)
                                {
                                    e.Cancel = true;
                                }

                                return;
                            }
                        }

                        while (s_forms.Count > 0)
                        {
                            // OnFormClosed removes the form from the FormCollection
                            s_forms[0].RaiseFormClosedOnAppExit();
                        }
                    }

                    ThreadContext.ExitApplication();
                    if (e is not null)
                    {
                        e.Cancel = false;
                    }
                }
                finally
                {
                    s_exiting = false;
                }
            }
        }

        /// <summary>
        ///  Exits the message loop on the current thread and closes all windows on the thread.
        /// </summary>
        public static void ExitThread()
        {
            ThreadContext context = ThreadContext.FromCurrent();
            if (context.ApplicationContext is not null)
            {
                context.ApplicationContext.ExitThread();
            }
            else
            {
                context.Dispose(true);
            }
        }

        // When a Form receives a WM_ACTIVATE message, it calls this method so we can do the
        // appropriate MsoComponentManager activation magic
        internal static void FormActivated(bool modal, bool activated)
        {
            if (modal)
            {
                return;
            }

            ThreadContext.FromCurrent().FormActivated(activated);
        }

        /// <summary>
        ///  Retrieves the FileVersionInfo associated with the main module for
        ///  the application.
        /// </summary>
        private static FileVersionInfo GetAppFileVersionInfo()
        {
            lock (s_internalSyncObject)
            {
                if (s_appFileVersion is null)
                {
                    Type t = GetAppMainType();
                    if (t is not null)
                    {
                        s_appFileVersion = FileVersionInfo.GetVersionInfo(t.Module.FullyQualifiedName);
                    }
                    else
                    {
                        s_appFileVersion = FileVersionInfo.GetVersionInfo(ExecutablePath);
                    }
                }
            }

            return (FileVersionInfo)s_appFileVersion;
        }

        /// <summary>
        ///  Retrieves the Type that contains the "Main" method.
        /// </summary>
        private static Type GetAppMainType()
        {
            lock (s_internalSyncObject)
            {
                if (s_mainType is null)
                {
                    Assembly exe = Assembly.GetEntryAssembly();

                    // Get Main type...This doesn't work in MC++ because Main is a global function and not
                    // a class static method (it doesn't belong to a Type).
                    if (exe is not null)
                    {
                        s_mainType = exe.EntryPoint.ReflectedType;
                    }
                }
            }

            return s_mainType;
        }

        /// <summary>
        ///  Locates a thread context given a window handle.
        /// </summary>
        internal static ThreadContext GetContextForHandle(HandleRef handle)
        {
            ThreadContext cxt = ThreadContext.FromId(User32.GetWindowThreadProcessId(handle.Handle, out _));
            Debug.Assert(
                cxt is not null,
                "No thread context for handle.  This is expected if you saw a previous assert about the handle being invalid.");

            GC.KeepAlive(handle.Wrapper);
            return cxt;
        }

        /// <summary>
        ///  Returns a string that is the combination of the basePath + CompanyName + ProductName + ProductVersion. This
        ///  will also create the directory if it doesn't exist.
        /// </summary>
        private static string GetDataPath(string basePath)
        {
            string path = Path.Join(basePath, CompanyName, ProductName, ProductVersion);

            lock (s_internalSyncObject)
            {
                if (!Directory.Exists(path))
                {
                    Directory.CreateDirectory(path);
                }
            }

            return path;
        }

        /// <summary>
        ///  Called by the last thread context before it shuts down.
        /// </summary>
        private static void RaiseExit()
        {
            if (s_eventHandlers is not null)
            {
                Delegate exit = s_eventHandlers[s_eventApplicationExit];
                if (exit is not null)
                {
                    ((EventHandler)exit)(null, EventArgs.Empty);
                }
            }
        }

        /// <summary>
        ///  Called by the each thread context before it shuts down.
        /// </summary>
        private static void RaiseThreadExit()
        {
            if (s_eventHandlers is not null)
            {
                Delegate exit = s_eventHandlers[s_eventThreadExit];
                if (exit is not null)
                {
                    ((EventHandler)exit)(null, EventArgs.Empty);
                }
            }
        }

        /// <summary>
        ///  "Parks" the given HWND to a temporary HWND.  This allows WS_CHILD windows to
        ///  be parked.
        /// </summary>
        internal static void ParkHandle(HandleRef handle, IntPtr dpiAwarenessContext)
        {
            Debug.Assert(User32.IsWindow(handle).IsTrue(), "Handle being parked is not a valid window handle");
            Debug.Assert(((int)User32.GetWindowLong(handle, User32.GWL.STYLE) & (int)User32.WS.CHILD) != 0, "Only WS_CHILD windows should be parked.");

            ThreadContext cxt = GetContextForHandle(handle);
            if (cxt is not null)
            {
                cxt.GetParkingWindow(dpiAwarenessContext).ParkHandle(handle);
            }
        }

        /// <summary>
        ///  Park control handle on a parkingwindow that has matching DpiAwareness.
        /// </summary>
        /// <param name="cp"> create params for control handle</param>
        /// <param name="dpiAwarenessContext"> dpi awareness</param>
        internal static void ParkHandle(CreateParams cp, IntPtr dpiAwarenessContext)
        {
            ThreadContext cxt = ThreadContext.FromCurrent();
            if (cxt is not null)
            {
                cp.Parent = cxt.GetParkingWindow(dpiAwarenessContext).Handle;
            }
        }

        /// <summary>
        ///  Initializes OLE on the current thread.
        /// </summary>
        public static ApartmentState OleRequired()
            => ThreadContext.FromCurrent().OleRequired();

        /// <summary>
        ///  Raises the <see cref='ThreadException'/> event.
        /// </summary>
        public static void OnThreadException(Exception t)
            => ThreadContext.FromCurrent().OnThreadException(t);

        /// <summary>
        ///  "Unparks" the given HWND to a temporary HWND.  This allows WS_CHILD windows to
        ///  be parked.
        /// </summary>
        internal static void UnparkHandle(HandleRef handle, IntPtr context)
        {
            ThreadContext cxt = GetContextForHandle(handle);
            if (cxt is not null)
            {
                cxt.GetParkingWindow(context).UnparkHandle(handle);
            }
        }

        /// <summary>
        ///  Raises the Idle event.
        /// </summary>
        [EditorBrowsable(EditorBrowsableState.Advanced)]
        public static void RaiseIdle(EventArgs e)
            => ThreadContext.FromCurrent()._idleHandler?.Invoke(Thread.CurrentThread, e);

        /// <summary>
        ///  Removes a message filter from the application's message pump.
        /// </summary>
        public static void RemoveMessageFilter(IMessageFilter value)
            => ThreadContext.FromCurrent().RemoveMessageFilter(value);

        /// <summary>
        ///  Restarts the application.
        /// </summary>
        public static void Restart()
        {
            if (Assembly.GetEntryAssembly() is null)
            {
                throw new NotSupportedException(SR.RestartNotSupported);
            }

            bool hrefExeCase = false;

            Process process = Process.GetCurrentProcess();
            Debug.Assert(process is not null);
            if (string.Equals(process.MainModule.ModuleName, IEEXEC, StringComparison.OrdinalIgnoreCase))
            {
                string clrPath = Path.GetDirectoryName(typeof(object).Module.FullyQualifiedName);

                if (string.Equals(clrPath + "\\" + IEEXEC, process.MainModule.FileName, StringComparison.OrdinalIgnoreCase))
                {
                    // HRef exe case
                    hrefExeCase = true;
                    Exit();
                    if (AppDomain.CurrentDomain.GetData("APP_LAUNCH_URL") is string launchUrl)
                    {
                        Process.Start(process.MainModule.FileName, launchUrl);
                    }
                }
            }

            if (!hrefExeCase)
            {
                // Regular app case
                string[] arguments = Environment.GetCommandLineArgs();
                Debug.Assert(arguments is not null && arguments.Length > 0);
                StringBuilder sb = new StringBuilder((arguments.Length - 1) * 16);
                for (int argumentIndex = 1; argumentIndex < arguments.Length - 1; argumentIndex++)
                {
                    sb.Append('"');
                    sb.Append(arguments[argumentIndex]);
                    sb.Append("\" ");
                }

                if (arguments.Length > 1)
                {
                    sb.Append('"');
                    sb.Append(arguments[arguments.Length - 1]);
                    sb.Append('"');
                }

                ProcessStartInfo currentStartInfo = new ProcessStartInfo();
                currentStartInfo.FileName = ExecutablePath;
                if (sb.Length > 0)
                {
                    currentStartInfo.Arguments = sb.ToString();
                }

                Exit();
                Process.Start(currentStartInfo);
            }
        }

        /// <summary>
        ///  Begins running a standard application message loop on the current thread,
        ///  without a form.
        /// </summary>
        public static void Run()
            => ThreadContext.FromCurrent().RunMessageLoop(Interop.Mso.msoloop.Main, new ApplicationContext());

        /// <summary>
        ///  Begins running a standard application message loop on the current
        ///  thread, and makes the specified form visible.
        /// </summary>
        public static void Run(Form mainForm)
            => ThreadContext.FromCurrent().RunMessageLoop(Interop.Mso.msoloop.Main, new ApplicationContext(mainForm));

        /// <summary>
        ///  Begins running a standard application message loop on the current thread,
        ///  without a form.
        /// </summary>
        public static void Run(ApplicationContext context)
            => ThreadContext.FromCurrent().RunMessageLoop(Interop.Mso.msoloop.Main, context);

        /// <summary>
        ///  Runs a modal dialog.  This starts a special type of message loop that runs until
        ///  the dialog has a valid DialogResult.  This is called internally by a form
        ///  when an application calls System.Windows.Forms.Form.ShowDialog().
        /// </summary>
        internal static void RunDialog(Form form)
            => ThreadContext.FromCurrent().RunMessageLoop(Interop.Mso.msoloop.ModalForm, new ModalApplicationContext(form));

        /// <summary>
<<<<<<< HEAD
=======
        /// Scale the default font (if it is set) as per the Settings display text scale settings.
        /// </summary>
        /// <param name="textScaleFactor">The scaling factor in the range [1.0, 2.25].</param>
        internal static void ScaleDefaultFont(float textScaleFactor)
        {
            if (s_defaultFont is null || !OsVersion.IsWindows10_1507OrGreater)
            {
                return;
            }

            if (s_defaultFontScaled is not null)
            {
                s_defaultFontScaled.Dispose();
                s_defaultFontScaled = null;
            }

            // Restore the text scale if it isn't the default value in the valid text scale factor value
            textScaleFactor = Math.Min(DpiHelper.MaxTextScaleFactorValue, textScaleFactor);
            if (textScaleFactor > DpiHelper.MinTextScaleFactorValue)
            {
                s_defaultFontScaled = s_defaultFont.WithSize(s_defaultFont.Size * textScaleFactor);
            }
        }

        /// <summary>
>>>>>>> c76a4a49
        ///  Sets the static UseCompatibleTextRenderingDefault field on Control to the value passed in.
        ///  This switch determines the default text rendering engine to use by some controls that support
        ///  switching rendering engine.
        /// </summary>
        public static void SetCompatibleTextRenderingDefault(bool defaultValue)
        {
            if (NativeWindow.AnyHandleCreated)
            {
                throw new InvalidOperationException(string.Format(SR.Win32WindowAlreadyCreated, nameof(SetCompatibleTextRenderingDefault)));
            }

            Control.UseCompatibleTextRenderingDefault = defaultValue;
        }

        /// <summary>
<<<<<<< HEAD
=======
        ///  Sets the default <see cref="Font"/> for process.
        /// </summary>
        /// <param name="font">The font to be used as a default across the application.</param>
        /// <exception cref="ArgumentNullException"><paramref name="font"/> is <see langword="null"/>.</exception>
        /// <exception cref="InvalidOperationException">
        /// You can only call this method before the first window is created by your Windows Forms application.
        /// </exception>
        /// <remarks>
        ///  <para>
        ///    The system text scale factor will be applied to the font, i.e. if the default font is set to "Calibri, 11f"
        ///    and the text scale factor is set to 150% the resulting default font will be set to "Calibri, 16.5f".
        ///  </para>
        ///  <para>
        ///    Users can adjust text scale with the Make text bigger slider on the Settings -> Ease of Access -> Vision/Display screen.
        ///  </para>
        /// </remarks>
        /// <seealso href="https://docs.microsoft.com/windows/uwp/design/input/text-scaling">Windows Text scaling</seealso>
        public static void SetDefaultFont(Font font)
        {
            if (font is null)
                throw new ArgumentNullException(nameof(font));

            if (NativeWindow.AnyHandleCreated)
                throw new InvalidOperationException(string.Format(SR.Win32WindowAlreadyCreated, nameof(SetDefaultFont)));

            // If user made a prior call to this API with a different custom fonts, we want to clean it up.
            if (s_defaultFont is not null)
            {
                s_defaultFont?.Dispose();
                s_defaultFont = null;
                s_defaultFontScaled?.Dispose();
                s_defaultFontScaled = null;
            }

            if (font.IsSystemFont)
            {
                // The system font is managed the .NET runtime, and it is already scaled to the current text scale factor.
                // We need to clone it because our reference will no longer be scaled by the .NET runtime.
                s_defaultFont = (Font)font.Clone();
            }
            else
            {
                s_defaultFont = font;
                ScaleDefaultFont(DpiHelper.GetTextScaleFactor());
            }
        }

        /// <summary>
>>>>>>> c76a4a49
        ///  Sets the <see cref="HighDpiMode"/> mode for process.
        /// </summary>
        /// <param name="highDpiMode">One of the enumeration values that specifies the high DPI mode to set.</param>
        /// <returns><see langword="true" /> if the high DPI mode was set; otherwise, <see langword="false" />.</returns>
        public static bool SetHighDpiMode(HighDpiMode highDpiMode)
        {
            SourceGenerated.EnumValidator.Validate(highDpiMode, nameof(highDpiMode));

            return !DpiHelper.FirstParkingWindowCreated && DpiHelper.SetWinformsApplicationDpiAwareness(highDpiMode);
        }

        /// <summary>
        ///  Sets the suspend/hibernate state of the machine.
        ///  Returns true if the call succeeded, else false.
        /// </summary>
        public static bool SetSuspendState(PowerState state, bool force, bool disableWakeEvent)
            => Powrprof.SetSuspendState((state == PowerState.Hibernate).ToBOOLEAN(), force.ToBOOLEAN(), disableWakeEvent.ToBOOLEAN()).IsTrue();

        /// <summary>
        ///  Overload version of SetUnhandledExceptionMode that sets the UnhandledExceptionMode
        ///  mode at the current thread level.
        /// </summary>
        public static void SetUnhandledExceptionMode(UnhandledExceptionMode mode)
            => SetUnhandledExceptionMode(mode, true /*threadScope*/);

        /// <summary>
        ///  This method can be used to modify the exception handling behavior of
        ///  NativeWindow.  By default, NativeWindow will detect if an application
        ///  is running under a debugger, or is running on a machine with a debugger
        ///  installed.  In this case, an unhandled exception in the NativeWindow's
        ///  WndProc method will remain unhandled so the debugger can trap it.  If
        ///  there is no debugger installed NativeWindow will trap the exception
        ///  and route it to the Application class's unhandled exception filter.
        ///
        ///  You can control this behavior via a config file, or directly through
        ///  code using this method.  Setting the unhandled exception mode does
        ///  not change the behavior of any NativeWindow objects that are currently
        ///  connected to window handles; it only affects new handle connections.
        ///
        ///  The parameter threadScope defines the scope of the setting: either
        ///  the current thread or the application.
        ///  When a thread exception mode isn't UnhandledExceptionMode.Automatic, it takes
        ///  precedence over the application exception mode.
        /// </summary>
        public static void SetUnhandledExceptionMode(UnhandledExceptionMode mode, bool threadScope)
            => NativeWindow.SetUnhandledExceptionModeInternal(mode, threadScope);

        /// <summary>
        /// Gives access to a collection of Default settings, which can be exclusively accessed via methods defined in.
        /// </summary>
        public static ApplicationDefaults Defaults { get; } = new ApplicationDefaults();
    }
}<|MERGE_RESOLUTION|>--- conflicted
+++ resolved
@@ -1218,8 +1218,6 @@
             => ThreadContext.FromCurrent().RunMessageLoop(Interop.Mso.msoloop.ModalForm, new ModalApplicationContext(form));
 
         /// <summary>
-<<<<<<< HEAD
-=======
         /// Scale the default font (if it is set) as per the Settings display text scale settings.
         /// </summary>
         /// <param name="textScaleFactor">The scaling factor in the range [1.0, 2.25].</param>
@@ -1245,7 +1243,6 @@
         }
 
         /// <summary>
->>>>>>> c76a4a49
         ///  Sets the static UseCompatibleTextRenderingDefault field on Control to the value passed in.
         ///  This switch determines the default text rendering engine to use by some controls that support
         ///  switching rendering engine.
@@ -1261,8 +1258,6 @@
         }
 
         /// <summary>
-<<<<<<< HEAD
-=======
         ///  Sets the default <see cref="Font"/> for process.
         /// </summary>
         /// <param name="font">The font to be used as a default across the application.</param>
@@ -1311,7 +1306,6 @@
         }
 
         /// <summary>
->>>>>>> c76a4a49
         ///  Sets the <see cref="HighDpiMode"/> mode for process.
         /// </summary>
         /// <param name="highDpiMode">One of the enumeration values that specifies the high DPI mode to set.</param>

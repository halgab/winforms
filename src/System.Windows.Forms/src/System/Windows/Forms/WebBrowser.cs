--- conflicted
+++ resolved
@@ -1,4 +1,4 @@
-﻿// Licensed to the .NET Foundation under one or more agreements.
+// Licensed to the .NET Foundation under one or more agreements.
 // The .NET Foundation licenses this file to you under the MIT license.
 // See the LICENSE file in the project root for more information.
 
@@ -926,32 +926,20 @@
 
         /// <summary>
         ///  Occurs when the IE back button would change from enabled to disabled or vice versa.
-<<<<<<< HEAD
         ///  Maps to DWebBrowserEvents2:CommandStateChange w/ SHDocVw.CSC.NAVIGATEBACK.
         /// </summary>
         [Browsable(false)]
         [SRCategory(nameof(SR.CatPropertyChanged))]
         [SRDescription(nameof(SR.WebBrowserCanGoBackChangedDescr))]
-=======
-        ///  Maps to DWebBrowserEvents2:CommandStateChange w/ CSC_NAVIGATEBACK.
-        /// </summary>
-        [Browsable(false), SRCategory(nameof(SR.CatPropertyChanged)), SRDescription(nameof(SR.WebBrowserCanGoBackChangedDescr))]
->>>>>>> 922e4100
         public event EventHandler CanGoBackChanged;
 
         /// <summary>
         ///  Occurs when the IE forward button would change from enabled to disabled or vice versa.
-<<<<<<< HEAD
         ///  Maps to DWebBrowserEvents2:CommandStateChange w/ SHDocVw.CSC.NAVIGATEFORWARD.
         /// </summary>
         [Browsable(false)]
         [SRCategory(nameof(SR.CatPropertyChanged))]
         [SRDescription(nameof(SR.WebBrowserCanGoForwardChangedDescr))]
-=======
-        ///  Maps to DWebBrowserEvents2:CommandStateChange w/ CSC_NAVIGATEFORWARD.
-        /// </summary>
-        [Browsable(false), SRCategory(nameof(SR.CatPropertyChanged)), SRDescription(nameof(SR.WebBrowserCanGoForwardChangedDescr))]
->>>>>>> 922e4100
         public event EventHandler CanGoForwardChanged;
 
         /// <summary>
@@ -960,12 +948,8 @@
         ///  before doing anything that manipulates the html page, ex. reading the Document
         ///  property of the webbrowser control. Maps to DWebBrowserEvents2:DocumentComplete.
         /// </summary>
-<<<<<<< HEAD
         [SRCategory(nameof(SR.CatBehavior))]
         [SRDescription(nameof(SR.WebBrowserDocumentCompletedDescr))]
-=======
-        [SRCategory(nameof(SR.CatBehavior)), SRDescription(nameof(SR.WebBrowserDocumentCompletedDescr))]
->>>>>>> 922e4100
         public event WebBrowserDocumentCompletedEventHandler DocumentCompleted;
 
         /// <summary>
@@ -974,13 +958,9 @@
         ///  the title of the IE window preceeding "Microsoft Internet Explorer".
         ///  Maps to DWebBrowserEvents2:TitleChange.
         /// </summary>
-<<<<<<< HEAD
         [Browsable(false)]
         [SRCategory(nameof(SR.CatPropertyChanged))]
         [SRDescription(nameof(SR.WebBrowserDocumentTitleChangedDescr))]
-=======
-        [Browsable(false), SRCategory(nameof(SR.CatPropertyChanged)), SRDescription(nameof(SR.WebBrowserDocumentTitleChangedDescr))]
->>>>>>> 922e4100
         public event EventHandler DocumentTitleChanged;
 
         /// <summary>
@@ -988,37 +968,25 @@
         ///  Can be used to set a custom security lock icon similar to what IE shows when
         ///  you go to an https site. Maps to DWebBrowserEvents2:SetSecureLockIcon.
         /// </summary>
-<<<<<<< HEAD
         [Browsable(false)]
         [SRCategory(nameof(SR.CatPropertyChanged))]
         [SRDescription(nameof(SR.WebBrowserEncryptionLevelChangedDescr))]
-=======
-        [Browsable(false), SRCategory(nameof(SR.CatPropertyChanged)), SRDescription(nameof(SR.WebBrowserEncryptionLevelChangedDescr))]
->>>>>>> 922e4100
         public event EventHandler EncryptionLevelChanged;
 
         /// <summary>
         ///  Occurs when a file download occurs.
         ///  Can be used to cancel file downloads. Maps to DWebBrowserEvents2:FileDownload.
         /// </summary>
-<<<<<<< HEAD
         [SRCategory(nameof(SR.CatBehavior))]
         [SRDescription(nameof(SR.WebBrowserFileDownloadDescr))]
-=======
-        [SRCategory(nameof(SR.CatBehavior)), SRDescription(nameof(SR.WebBrowserFileDownloadDescr))]
->>>>>>> 922e4100
         public event EventHandler FileDownload;
 
         /// <summary>
         ///  Occurs after browser control navigation occurs.
         ///  Fires after browser navigation is complete. Maps to DWebBrowserEvents2:NavigateComplete.
         /// </summary>
-<<<<<<< HEAD
         [SRCategory(nameof(SR.CatAction))]
         [SRDescription(nameof(SR.WebBrowserNavigatedDescr))]
-=======
-        [SRCategory(nameof(SR.CatAction)), SRDescription(nameof(SR.WebBrowserNavigatedDescr))]
->>>>>>> 922e4100
         public event WebBrowserNavigatedEventHandler Navigated;
         
         /// <summary>
@@ -1026,24 +994,16 @@
         ///  Fires before browser navigation occurs. Allows navigation to be canceled if
         ///  NavigatingEventArgs.Cancel is set to false. Maps to DWebBrowserEvents2:BeforeNavigate2.
         /// </summary>
-<<<<<<< HEAD
         [SRCategory(nameof(SR.CatAction))]
         [SRDescription(nameof(SR.WebBrowserNavigatingDescr))]
-=======
-        [SRCategory(nameof(SR.CatAction)), SRDescription(nameof(SR.WebBrowserNavigatingDescr))]
->>>>>>> 922e4100
         public event WebBrowserNavigatingEventHandler Navigating;
         
         /// <summary>
         ///  Occurs when a new browser window is created.
         ///  Can be used to cancel the creation of the new browser window. Maps to DWebBrowserEvents2:NewWindow2.
         /// </summary>
-<<<<<<< HEAD
         [SRCategory(nameof(SR.CatAction))]
         [SRDescription(nameof(SR.WebBrowserNewWindowDescr))]
-=======
-        [SRCategory(nameof(SR.CatAction)), SRDescription(nameof(SR.WebBrowserNewWindowDescr))]
->>>>>>> 922e4100
         public event CancelEventHandler NewWindow;
         
         /// <summary>
@@ -1052,12 +1012,8 @@
         ///  used to provide a download status bar and display the number of bytes downloaded.
         ///  Maps to DWebBrowserEvents2:ProgressChange.
         /// </summary>
-<<<<<<< HEAD
         [SRCategory(nameof(SR.CatAction))]
         [SRDescription(nameof(SR.WebBrowserProgressChangedDescr))]
-=======
-        [SRCategory(nameof(SR.CatAction)), SRDescription(nameof(SR.WebBrowserProgressChangedDescr))]
->>>>>>> 922e4100
         public event WebBrowserProgressChangedEventHandler ProgressChanged;
         
         /// <summary>
@@ -1065,12 +1021,8 @@
         ///  Can be used to keep a status bar populated with uptodate text.
         ///  Maps to DWebBrowserEvents2:StatusTextChange.
         /// </summary>
-<<<<<<< HEAD
         [Browsable(false), SRCategory(nameof(SR.CatPropertyChanged))]
         [SRDescription(nameof(SR.WebBrowserStatusTextChangedDescr))]
-=======
-        [Browsable(false), SRCategory(nameof(SR.CatPropertyChanged)), SRDescription(nameof(SR.WebBrowserStatusTextChangedDescr))]
->>>>>>> 922e4100
         public event EventHandler StatusTextChanged;
 
         /// <summary>

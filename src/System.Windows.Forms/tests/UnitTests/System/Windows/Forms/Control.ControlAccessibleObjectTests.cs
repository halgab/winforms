﻿// Licensed to the .NET Foundation under one or more agreements.
// The .NET Foundation licenses this file to you under the MIT license.
// See the LICENSE file in the project root for more information.

using System.Runtime.CompilerServices;
using System.Windows.Forms.Automation;
using Accessibility;
using static Interop;

namespace System.Windows.Forms.Tests;

public class Control_ControlAccessibleObjectTests
{
    // These controls return an empty "AccessKey" property because they have a ControlStyles.UseTextForAccessibility flag
    // with "false" value, which prohibits the use of text to create the AccessKey.
    // This behavior is consistent with .NET Framework 4.7.2
    private static Type[] s_controlsNotUseTextForAccessibility = new Type[]
    {
        typeof(CheckedListBox),
        typeof(ComboBox),
        typeof(DataGridViewComboBoxEditingControl),
        typeof(DataGridViewTextBoxEditingControl),
        typeof(DateTimePicker),
        typeof(DomainUpDown),
        typeof(HScrollBar),
        typeof(ListBox),
        typeof(ListView),
        typeof(MaskedTextBox),
        typeof(NumericUpDown),
        typeof(ProgressBar),
        typeof(RichTextBox),
        typeof(TextBox),
        typeof(TrackBar),
        typeof(TreeView),
        typeof(VScrollBar),
        typeof(WebBrowser),
    };

    // These controls have special conditions for setting the Text property.
    // Please check if the control type isn't contained here in cases where text change is needed
    // otherwise an error can be thrown.
    private static Type[] s_controlsIgnoringTextChangesForTests = new Type[]
    {
        typeof(DateTimePicker), typeof(WebBrowser)
    };

    [WinFormsFact]
    public void ControlAccessibleObject_Ctor_ControlWithoutHandle()
    {
        using var ownerControl = new Control();
        var accessibleObject = new Control.ControlAccessibleObject(ownerControl);
        Assert.False(ownerControl.IsHandleCreated);

        Assert.True(accessibleObject.Bounds.X >= 0);
        Assert.True(accessibleObject.Bounds.Y >= 0);
        Assert.Equal(0, accessibleObject.Bounds.Width);
        Assert.Equal(0, accessibleObject.Bounds.Height);
        Assert.Equal(IntPtr.Zero, accessibleObject.HandleInternal);
        Assert.Null(accessibleObject.DefaultAction);
        Assert.Null(accessibleObject.Description);
        Assert.Null(accessibleObject.Help);
        Assert.Null(accessibleObject.KeyboardShortcut);
        Assert.Null(accessibleObject.Name);
        Assert.Same(ownerControl, accessibleObject.Owner);
        Assert.Null(accessibleObject.Parent);
        Assert.Equal(AccessibleRole.None, accessibleObject.Role);
        Assert.Equal(AccessibleStates.None, accessibleObject.State);
        Assert.Equal(string.Empty, accessibleObject.Value);
    }

    [WinFormsFact]
    public void ControlAccessibleObject_Ctor_ControlWithHandle()
    {
        using var ownerControl = new Control();
        Assert.NotEqual(IntPtr.Zero, ownerControl.Handle);
        int invalidatedCallCount = 0;
        ownerControl.Invalidated += (sender, e) => invalidatedCallCount++;
        int styleChangedCallCount = 0;
        ownerControl.StyleChanged += (sender, e) => styleChangedCallCount++;
        int createdCallCount = 0;
        ownerControl.HandleCreated += (sender, e) => createdCallCount++;

        var accessibleObject = new Control.ControlAccessibleObject(ownerControl);
        Assert.True(ownerControl.IsHandleCreated);
        Assert.Equal(0, invalidatedCallCount);
        Assert.Equal(0, styleChangedCallCount);
        Assert.Equal(0, createdCallCount);

        Assert.True(accessibleObject.Bounds.X >= 0);
        Assert.True(accessibleObject.Bounds.Y >= 0);
        Assert.Equal(0, accessibleObject.Bounds.Width);
        Assert.Equal(0, accessibleObject.Bounds.Height);
        Assert.Null(accessibleObject.DefaultAction);
        Assert.Null(accessibleObject.Description);
        Assert.Equal(ownerControl.Handle, accessibleObject.Handle);
        Assert.Null(accessibleObject.Help);
        Assert.Null(accessibleObject.KeyboardShortcut);
        Assert.Null(accessibleObject.Name);
        Assert.Same(ownerControl, accessibleObject.Owner);
        Assert.NotNull(accessibleObject.Parent);
        Assert.Equal(AccessibleRole.Client, accessibleObject.Role);
        Assert.Equal(AccessibleStates.Focusable, accessibleObject.State);
        Assert.Null(accessibleObject.Value);
    }

    [WinFormsFact]
    public void ControlAccessibleObject_Ctor_NullControl_ThrowsArgumentNullException()
    {
        Assert.Throws<ArgumentNullException>("ownerControl", () => new Control.ControlAccessibleObject(null));
    }

    [WinFormsFact]
    public void ControlAccessibleObject_created_via_owner_ensure_handle_set_when_owner_created()
    {
        using var ownerControl = new Control();

        AccessibleObject accessibleObject = ownerControl.AccessibilityObject;
        Assert.IsType<Control.ControlAccessibleObject>(accessibleObject);

        Control.ControlAccessibleObject controlAccessibleObject = (Control.ControlAccessibleObject)accessibleObject;
        Assert.False(ownerControl.IsHandleCreated);
        Assert.Equal(IntPtr.Zero, controlAccessibleObject.HandleInternal);

        // force the owner control to create its handle
        ownerControl.CreateControl();

        Assert.True(ownerControl.IsHandleCreated);
        Assert.Equal(ownerControl.Handle, controlAccessibleObject.Handle);
    }

    [WinFormsFact]
    public void ControlAccessibleObject_created_via_owner_ensure_handle_reset_when_owner_destroyed()
    {
        using var ownerControl = new Control();
        ownerControl.CreateControl();

        AccessibleObject accessibleObject = ownerControl.AccessibilityObject;
        Assert.IsType<Control.ControlAccessibleObject>(accessibleObject);

        Control.ControlAccessibleObject controlAccessibleObject = (Control.ControlAccessibleObject)accessibleObject;
        Assert.True(ownerControl.IsHandleCreated);
        Assert.Equal(ownerControl.Handle, controlAccessibleObject.Handle);

        ownerControl.Dispose();

        Assert.False(ownerControl.IsHandleCreated);
        Assert.Equal(IntPtr.Zero, controlAccessibleObject.Handle);
    }

    [WinFormsFact]
    public void ControlAccessibleObject_created_detached_owner_ensure_handle_set_when_owner_created()
    {
        using var ownerControl = new Control();
        var accessibleObject = new Control.ControlAccessibleObject(ownerControl);
        Assert.False(ownerControl.IsHandleCreated);
        Assert.Equal(IntPtr.Zero, accessibleObject.HandleInternal);

        // force the owner control to create its handle
        ownerControl.CreateControl();

        Assert.True(ownerControl.IsHandleCreated);
        Assert.Equal(ownerControl.Handle, accessibleObject.Handle);
    }

    [WinFormsFact]
    public void ControlAccessibleObject_created_detached_owner_ensure_handle_reset_when_owner_destroyed()
    {
        using var ownerControl = new Control();
        var controlAccessibleObject = new Control.ControlAccessibleObject(ownerControl);
        ownerControl.CreateControl();

        Assert.True(ownerControl.IsHandleCreated);
        Assert.Equal(ownerControl.Handle, controlAccessibleObject.Handle);

        ownerControl.Dispose();

        Assert.False(ownerControl.IsHandleCreated);

        // NB: Detached object, so we don't get notifications
        Assert.NotEqual(IntPtr.Zero, controlAccessibleObject.Handle);
    }

    [WinFormsTheory]
    [StringWithNullData]
    public void ControlAccessibleObject_DefaultAction_GetWithAccessibleDefaultActionDescription_ReturnsExpected(string accessibleDefaultActionDescription)
    {
        using var ownerControl = new Control
        {
            AccessibleDefaultActionDescription = accessibleDefaultActionDescription
        };
        var accessibleObject = new Control.ControlAccessibleObject(ownerControl);
        Assert.Equal(accessibleDefaultActionDescription, accessibleObject.DefaultAction);
    }

    [WinFormsTheory]
    [StringWithNullData]
    public void ControlAccessibleObject_GetPropertyValue_LegacyIAccessibleDefaultActionPropertyId_ReturnsExpected(string accessibleDefaultActionDescription)
    {
        using var ownerControl = new Control
        {
            AccessibleDefaultActionDescription = accessibleDefaultActionDescription
        };
        var accessibleObject = new Control.ControlAccessibleObject(ownerControl);
        Assert.Equal(!string.IsNullOrEmpty(accessibleDefaultActionDescription) ? accessibleDefaultActionDescription :
            null, accessibleObject.GetPropertyValue(UiaCore.UIA.LegacyIAccessibleDefaultActionPropertyId));
    }

    [WinFormsTheory]
    [StringWithNullData]
    public void ControlAccessibleObject_Description_GetWithAccessibleDescription_ReturnsExpected(string accessibleDescription)
    {
        using var ownerControl = new Control
        {
            AccessibleDescription = accessibleDescription
        };
        var accessibleObject = new Control.ControlAccessibleObject(ownerControl);
        Assert.Equal(accessibleDescription, accessibleObject.Description);
    }

    public static IEnumerable<object[]> Handle_Set_TestData()
    {
        yield return new object[] { IntPtr.Zero };
        yield return new object[] { (IntPtr)(-1) };
        yield return new object[] { (IntPtr)1 };
        yield return new object[] { (IntPtr)250 };
        yield return new object[] { new Control().Handle };
    }

    [WinFormsTheory]
    [MemberData(nameof(Handle_Set_TestData))]
    public void ControlAccessibleObject_Handle_Set_Success(IntPtr value)
    {
        using var ownerControl = new Control();
        ownerControl.CreateControl();
        Assert.True(ownerControl.IsHandleCreated);
        var accessibleObject = new Control.ControlAccessibleObject(ownerControl);
        Assert.True(ownerControl.IsHandleCreated);

        // Set empty.
        accessibleObject.Handle = value;
        Assert.Equal(value, accessibleObject.Handle);

        // Set same.
        accessibleObject.Handle = value;
        Assert.Equal(value, accessibleObject.Handle);
    }

    [WinFormsTheory]
    [StringWithNullData]
    public void ControlAccessibleObject_Help_GetWithQueryAccessibilityHelpEvent_Success(string result)
    {
        using var ownerControl = new Control();
        var accessibleObject = new Control.ControlAccessibleObject(ownerControl);

        int callCount = 0;
        void handler(object sender, QueryAccessibilityHelpEventArgs e)
        {
            Assert.Same(ownerControl, sender);
            Assert.Null(e.HelpKeyword);
            Assert.Null(e.HelpNamespace);
            Assert.Null(e.HelpString);

            e.HelpString = result;
            callCount++;
        }

        ownerControl.QueryAccessibilityHelp += handler;

        // Get with handler.
        Assert.Equal(result, accessibleObject.Help);
        Assert.Equal(1, callCount);

        // Get again.
        Assert.Equal(result, accessibleObject.Help);
        Assert.Equal(2, callCount);

        // Remove handler.
        ownerControl.QueryAccessibilityHelp -= handler;
        Assert.Null(accessibleObject.Help);
        Assert.Equal(2, callCount);
    }

    public static IEnumerable<object[]> KeyboardShortcut_Get_TestData()
    {
        yield return new object[] { true, null, null };
        yield return new object[] { true, string.Empty, null };
        yield return new object[] { true, "Text", null };
        yield return new object[] { false, null, null };
        yield return new object[] { false, string.Empty, null };
        yield return new object[] { false, "Text", null };

        // With mnemonic.
        yield return new object[] { true, "&", null };
        yield return new object[] { true, "&&a", null };
        yield return new object[] { true, "a&", null };
        yield return new object[] { true, "a&b", "Alt+b" };
        yield return new object[] { true, "a&bc", "Alt+b" };
        yield return new object[] { false, "&", null };
        yield return new object[] { false, "&&a", null };
        yield return new object[] { false, "a&", null };
        yield return new object[] { false, "a&b", null };
        yield return new object[] { false, "a&bc", null };
    }

    [WinFormsTheory]
    [MemberData(nameof(KeyboardShortcut_Get_TestData))]
    public void ControlAccessibleObject_KeyboardShortcut_Get_ReturnsExpected(bool useTextForAccessibility, string text, string expected)
    {
        using var ownerControl = new SubControl
        {
            Text = text
        };
        ownerControl.SetStyle(ControlStyles.UseTextForAccessibility, useTextForAccessibility);
        var accessibleObject = new Control.ControlAccessibleObject(ownerControl);
        Assert.Equal(expected, accessibleObject.KeyboardShortcut);
    }

    [WinFormsTheory]
    [MemberData(nameof(KeyboardShortcut_Get_TestData))]
    public void ControlAccessibleObject_KeyboardShortcut_GetWithNonContainerControlParent_IgnoresParent(bool useTextForAccessibility, string text, string expected)
    {
        using var parent = new Control();
        using var ownerControl = new SubControl
        {
            Parent = parent,
            Text = text
        };
        ownerControl.SetStyle(ControlStyles.UseTextForAccessibility, useTextForAccessibility);
        var accessibleObject = new Control.ControlAccessibleObject(ownerControl);
        Assert.Equal(expected, accessibleObject.KeyboardShortcut);
    }

    [WinFormsTheory]
    [MemberData(nameof(KeyboardShortcut_Get_TestData))]
    public void ControlAccessibleObject_KeyboardShortcut_GetWithContainerControlParentWithoutPreviousLabel_IgnoresParent(bool useTextForAccessibility, string text, string expected)
    {
        using var parent = new ContainerControl();
        using var ownerControl = new SubControl
        {
            Parent = parent,
            Text = text
        };
        ownerControl.SetStyle(ControlStyles.UseTextForAccessibility, useTextForAccessibility);
        var accessibleObject = new Control.ControlAccessibleObject(ownerControl);
        Assert.Equal(expected, accessibleObject.KeyboardShortcut);
    }

    public static IEnumerable<object[]> KeyboardShortcut_GetWithPreviousLabel_TestData()
    {
        yield return new object[] { true, null, null, null };
        yield return new object[] { true, null, string.Empty, null };
        yield return new object[] { true, null, "LabelText", null };
        yield return new object[] { true, string.Empty, null, null };
        yield return new object[] { true, string.Empty, string.Empty, null };
        yield return new object[] { true, string.Empty, "LabelText", null };
        yield return new object[] { true, "Text", null, null };
        yield return new object[] { true, "Text", string.Empty, null };
        yield return new object[] { true, "Text", "LabelText", null };
        yield return new object[] { false, null, null, null };
        yield return new object[] { false, null, string.Empty, null };
        yield return new object[] { false, null, "LabelText", null };
        yield return new object[] { false, string.Empty, null, null };
        yield return new object[] { false, string.Empty, string.Empty, null };
        yield return new object[] { false, string.Empty, "LabelText", null };
        yield return new object[] { false, "Text", null, null };
        yield return new object[] { false, "Text", string.Empty, null };
        yield return new object[] { false, "Text", "LabelText", null };

        // With mnemonic.
        yield return new object[] { true, "&", null, null };
        yield return new object[] { true, "&&a", null, null };
        yield return new object[] { true, "a&", null, null };
        yield return new object[] { true, "a&b", null, "Alt+b" };
        yield return new object[] { true, "a&bc", null, "Alt+b" };
        yield return new object[] { true, null, "&", null };
        yield return new object[] { true, null, "&&a", null };
        yield return new object[] { true, null, "a&", null };
        yield return new object[] { true, null, "a&b", "Alt+b" };
        yield return new object[] { true, null, "a&bc", "Alt+b" };

        yield return new object[] { false, "&", null, null };
        yield return new object[] { false, "&&a", null, null };
        yield return new object[] { false, "a&", null, null };
        yield return new object[] { false, "a&b", null, null };
        yield return new object[] { false, "a&bc", null, null };
        yield return new object[] { false, null, "&", null };
        yield return new object[] { false, null, "&&a", null };
        yield return new object[] { false, null, "a&", null };
        yield return new object[] { false, null, "a&b", "Alt+b" };
        yield return new object[] { false, null, "a&bc", "Alt+b" };
    }

    [WinFormsTheory]
    [MemberData(nameof(KeyboardShortcut_GetWithPreviousLabel_TestData))]
    public void ControlAccessibleObject_KeyboardShortcut_GetWithContainerControlParentWithPreviousLabel_ReturnsExpected(bool useTextForAccessibility, string text, string labelText, string expected)
    {
        using var parent = new ContainerControl();
        using var previousLabel = new Label
        {
            Parent = parent,
            Text = labelText
        };
        using var previousControl = new Control
        {
            Parent = parent,
            Visible = false
        };
        using var ownerControl = new SubControl
        {
            Parent = parent,
            Text = text
        };
        ownerControl.SetStyle(ControlStyles.UseTextForAccessibility, useTextForAccessibility);
        var accessibleObject = new Control.ControlAccessibleObject(ownerControl);
        Assert.Equal(expected, accessibleObject.KeyboardShortcut);
    }

    [WinFormsTheory]
    [MemberData(nameof(KeyboardShortcut_GetWithPreviousLabel_TestData))]
    public void ControlAccessibleObject_KeyboardShortcut_GetWithPreviousNotTabStopAndPreviousLabel_IgnoresPreviousLabel(bool useTextForAccessibility, string text, string labelText, string expected)
    {
        using var parent = new ContainerControl();
        using var previousLabel = new Label
        {
            Parent = parent,
            Text = labelText
        };
        using var previousControl = new Control
        {
            Parent = parent,
            TabStop = false
        };
        using var ownerControl = new SubControl
        {
            Parent = parent,
            Text = text
        };
        ownerControl.SetStyle(ControlStyles.UseTextForAccessibility, useTextForAccessibility);
        var accessibleObject = new Control.ControlAccessibleObject(ownerControl);
        Assert.Equal(expected, accessibleObject.KeyboardShortcut);
    }

    [WinFormsTheory]
    [MemberData(nameof(KeyboardShortcut_Get_TestData))]
    public void ControlAccessibleObject_KeyboardShortcut_GetWithPreviousTabStopVisibleAndPreviousLabel_IgnoresPreviousLabel(bool useTextForAccessibility, string text, string expected)
    {
        using var parent = new ContainerControl();
        using var previousLabel = new Label
        {
            Parent = parent,
            Text = "LabelText"
        };
        using var previousControl = new Control
        {
            Parent = parent
        };
        using var ownerControl = new SubControl
        {
            Parent = parent,
            Text = text
        };
        ownerControl.SetStyle(ControlStyles.UseTextForAccessibility, useTextForAccessibility);
        var accessibleObject = new Control.ControlAccessibleObject(ownerControl);
        Assert.Equal(expected, accessibleObject.KeyboardShortcut);
    }

    public static IEnumerable<object[]> Name_Get_TestData()
    {
        yield return new object[] { true, null, null, null };
        yield return new object[] { true, null, string.Empty, null };
        yield return new object[] { true, null, "text", "text" };
        yield return new object[] { true, string.Empty, null, string.Empty };
        yield return new object[] { true, string.Empty, string.Empty, string.Empty };
        yield return new object[] { true, string.Empty, "text", string.Empty };
        yield return new object[] { true, "name", null, "name" };
        yield return new object[] { true, "name", string.Empty, "name" };
        yield return new object[] { true, "name", "text", "name" };

        yield return new object[] { false, null, null, null };
        yield return new object[] { false, null, string.Empty, null };
        yield return new object[] { false, null, "text", null };
        yield return new object[] { false, string.Empty, null, string.Empty };
        yield return new object[] { false, string.Empty, string.Empty, string.Empty };
        yield return new object[] { false, string.Empty, "text", string.Empty };
        yield return new object[] { false, "name", null, "name" };
        yield return new object[] { false, "name", string.Empty, "name" };
        yield return new object[] { false, "name", "text", "name" };

        // With mnemonic.
        yield return new object[] { true, "Name1&Name2", "text", "Name1&Name2" };
        yield return new object[] { true, null, "&", string.Empty };
        yield return new object[] { true, null, "&&Name", "&Name" };
        yield return new object[] { true, null, "Name1&Name2", "Name1Name2" };
        yield return new object[] { true, null, "Name1&Name2&Name3", "Name1Name2Name3" };
        yield return new object[] { true, null, "Name1&Name2&", "Name1Name2" };
        yield return new object[] { false, "Name1&Name2", "text", "Name1&Name2" };
        yield return new object[] { false, null, "&", null };
        yield return new object[] { false, null, "&&Name", null };
        yield return new object[] { false, null, "Name1&Name2", null };
        yield return new object[] { false, null, "Name1&Name2&Name3", null };
        yield return new object[] { false, null, "Name1&Name2&", null };
    }

    [WinFormsTheory]
    [MemberData(nameof(Name_Get_TestData))]
    public void ControlAccessibleObject_Name_Get_ReturnsExpected(bool useTextForAccessibility, string accessibleName, string text, string expected)
    {
        using var ownerControl = new SubControl
        {
            AccessibleName = accessibleName,
            Text = text
        };
        ownerControl.SetStyle(ControlStyles.UseTextForAccessibility, useTextForAccessibility);
        var accessibleObject = new Control.ControlAccessibleObject(ownerControl);
        Assert.Equal(expected, accessibleObject.Name);
    }

    [WinFormsTheory]
    [MemberData(nameof(Name_Get_TestData))]
    public void ControlAccessibleObject_Name_GetWithNonContainerControlParent_IgnoresParent(bool useTextForAccessibility, string accessibleName, string text, string expected)
    {
        using var parent = new Control();
        using var ownerControl = new SubControl
        {
            Parent = parent,
            AccessibleName = accessibleName,
            Text = text
        };
        ownerControl.SetStyle(ControlStyles.UseTextForAccessibility, useTextForAccessibility);
        var accessibleObject = new Control.ControlAccessibleObject(ownerControl);
        Assert.Equal(expected, accessibleObject.Name);
    }

    [WinFormsTheory]
    [MemberData(nameof(Name_Get_TestData))]
    public void ControlAccessibleObject_Name_GetWithContainerControlParentEmpty_IgnoresParent(bool useTextForAccessibility, string accessibleName, string text, string expected)
    {
        using var parent = new ContainerControl();
        using var ownerControl = new SubControl
        {
            Parent = parent,
            AccessibleName = accessibleName,
            Text = text
        };
        ownerControl.SetStyle(ControlStyles.UseTextForAccessibility, useTextForAccessibility);
        var accessibleObject = new Control.ControlAccessibleObject(ownerControl);
        Assert.Equal(expected, accessibleObject.Name);
    }

    public static IEnumerable<object[]> Name_GetWithPreviousLabel_TestData()
    {
        yield return new object[] { true, null, null, null, null };
        yield return new object[] { true, null, null, string.Empty, null };
        yield return new object[] { true, null, null, "LabelText", "LabelText" };
        yield return new object[] { true, null, string.Empty, null, null };
        yield return new object[] { true, null, string.Empty, string.Empty, null };
        yield return new object[] { true, null, string.Empty, "LabelText", "LabelText" };
        yield return new object[] { true, null, "text", null, "text" };
        yield return new object[] { true, null, "text", string.Empty, "text" };
        yield return new object[] { true, null, "text", "LabelText", "text" };
        yield return new object[] { true, string.Empty, null, null, string.Empty };
        yield return new object[] { true, string.Empty, null, string.Empty, string.Empty };
        yield return new object[] { true, string.Empty, null, "LabelText", string.Empty };
        yield return new object[] { true, string.Empty, string.Empty, null, string.Empty };
        yield return new object[] { true, string.Empty, string.Empty, string.Empty, string.Empty };
        yield return new object[] { true, string.Empty, string.Empty, "LabelText", string.Empty };
        yield return new object[] { true, string.Empty, "text", null, string.Empty };
        yield return new object[] { true, string.Empty, "text", string.Empty, string.Empty };
        yield return new object[] { true, string.Empty, "text", "LabelText", string.Empty };
        yield return new object[] { true, "name", null, null, "name" };
        yield return new object[] { true, "name", null, string.Empty, "name" };
        yield return new object[] { true, "name", null, "LabelText", "name" };
        yield return new object[] { true, "name", string.Empty, null, "name" };
        yield return new object[] { true, "name", string.Empty, string.Empty, "name" };
        yield return new object[] { true, "name", string.Empty, "LabelText", "name" };
        yield return new object[] { true, "name", "text", null, "name" };
        yield return new object[] { true, "name", "text", string.Empty, "name" };
        yield return new object[] { true, "name", "text", "LabelText", "name" };

        yield return new object[] { false, null, null, null, null };
        yield return new object[] { false, null, null, string.Empty, null };
        yield return new object[] { false, null, null, "LabelText", "LabelText" };
        yield return new object[] { false, null, string.Empty, null, null };
        yield return new object[] { false, null, string.Empty, string.Empty, null };
        yield return new object[] { false, null, string.Empty, "LabelText", "LabelText" };
        yield return new object[] { false, null, "text", null, null };
        yield return new object[] { false, null, "text", string.Empty, null };
        yield return new object[] { false, null, "text", "LabelText", "LabelText" };
        yield return new object[] { false, string.Empty, null, null, string.Empty };
        yield return new object[] { false, string.Empty, null, string.Empty, string.Empty };
        yield return new object[] { false, string.Empty, null, "LabelText", string.Empty };
        yield return new object[] { false, string.Empty, string.Empty, null, string.Empty };
        yield return new object[] { false, string.Empty, string.Empty, string.Empty, string.Empty };
        yield return new object[] { false, string.Empty, string.Empty, "LabelText", string.Empty };
        yield return new object[] { false, string.Empty, "text", null, string.Empty };
        yield return new object[] { false, string.Empty, "text", string.Empty, string.Empty };
        yield return new object[] { false, string.Empty, "text", "LabelText", string.Empty };
        yield return new object[] { false, "name", null, null, "name" };
        yield return new object[] { false, "name", null, string.Empty, "name" };
        yield return new object[] { false, "name", null, "LabelText", "name" };
        yield return new object[] { false, "name", string.Empty, null, "name" };
        yield return new object[] { false, "name", string.Empty, string.Empty, "name" };
        yield return new object[] { false, "name", string.Empty, "LabelText", "name" };
        yield return new object[] { false, "name", "text", null, "name" };
        yield return new object[] { false, "name", "text", string.Empty, "name" };
        yield return new object[] { false, "name", "text", "LabelText", "name" };

        // With mnemonic.
        yield return new object[] { true, "Name1&Name2", "text", null, "Name1&Name2" };
        yield return new object[] { true, null, "&", null, string.Empty };
        yield return new object[] { true, null, "&&Name", null, "&Name" };
        yield return new object[] { true, null, "Name1&Name2", null, "Name1Name2" };
        yield return new object[] { true, null, "Name1&Name2&Name3", null, "Name1Name2Name3" };
        yield return new object[] { true, null, "Name1&Name2&", null, "Name1Name2" };
        yield return new object[] { true, null, null, "&", string.Empty };
        yield return new object[] { true, null, null, "&&Name", "&Name" };
        yield return new object[] { true, null, null, "Name1&Name2", "Name1Name2" };
        yield return new object[] { true, null, null, "Name1&Name2&Name3", "Name1Name2Name3" };
        yield return new object[] { true, null, null, "Name1&Name2&", "Name1Name2" };
        yield return new object[] { false, "Name1&Name2", "text", null, "Name1&Name2" };
        yield return new object[] { false, null, "&", null, null };
        yield return new object[] { false, null, "&&Name", null, null };
        yield return new object[] { false, null, "Name1&Name2", null, null };
        yield return new object[] { false, null, "Name1&Name2&Name3", null, null };
        yield return new object[] { false, null, "Name1&Name2&", null, null };
        yield return new object[] { false, null, null, "&", string.Empty };
        yield return new object[] { false, null, null, "&&Name", "&Name" };
        yield return new object[] { false, null, null, "Name1&Name2", "Name1Name2" };
        yield return new object[] { false, null, null, "Name1&Name2&Name3", "Name1Name2Name3" };
        yield return new object[] { false, null, null, "Name1&Name2&", "Name1Name2" };
    }

    [WinFormsTheory]
    [MemberData(nameof(Name_GetWithPreviousLabel_TestData))]
    public void ControlAccessibleObject_Name_GetWithContainerControlParentWithPreviousLabel_ReturnsExpected(bool useTextForAccessibility, string accessibleName, string text, string labelText, string expected)
    {
        using var parent = new ContainerControl();
        using var previousLabel = new Label
        {
            Parent = parent,
            Text = labelText
        };
        using var previousControl = new Control
        {
            Parent = parent,
            Visible = false
        };
        using var ownerControl = new SubControl
        {
            Parent = parent,
            AccessibleName = accessibleName,
            Text = text
        };
        ownerControl.SetStyle(ControlStyles.UseTextForAccessibility, useTextForAccessibility);
        var accessibleObject = new Control.ControlAccessibleObject(ownerControl);
        Assert.Equal(expected, accessibleObject.Name);
    }

    [WinFormsTheory]
    [MemberData(nameof(Name_GetWithPreviousLabel_TestData))]
    public void ControlAccessibleObject_Name_GetWithPreviousNotTabStopAndPreviousLabel_ReturnsExpected(bool useTextForAccessibility, string accessibleName, string text, string labelText, string expected)
    {
        using var parent = new ContainerControl();
        using var previousLabel = new Label
        {
            Parent = parent,
            Text = labelText
        };
        using var previousControl = new Control
        {
            Parent = parent,
            TabStop = false
        };
        using var ownerControl = new SubControl
        {
            Parent = parent,
            AccessibleName = accessibleName,
            Text = text
        };
        ownerControl.SetStyle(ControlStyles.UseTextForAccessibility, useTextForAccessibility);
        var accessibleObject = new Control.ControlAccessibleObject(ownerControl);
        Assert.Equal(expected, accessibleObject.Name);
    }

    [WinFormsTheory]
    [MemberData(nameof(Name_Get_TestData))]
    public void ControlAccessibleObject_Name_GetWithPreviousTabStopVisibleAndPreviousLabel_ReturnsExpected(bool useTextForAccessibility, string accessibleName, string text, string expected)
    {
        using var parent = new ContainerControl();
        using var previousLabel = new Label
        {
            Parent = parent,
            Text = "LabelText"
        };
        using var previousControl = new Control
        {
            Parent = parent
        };
        using var ownerControl = new SubControl
        {
            Parent = parent,
            AccessibleName = accessibleName,
            Text = text
        };
        ownerControl.SetStyle(ControlStyles.UseTextForAccessibility, useTextForAccessibility);
        var accessibleObject = new Control.ControlAccessibleObject(ownerControl);
        Assert.Equal(expected, accessibleObject.Name);
    }

    [WinFormsTheory]
    [StringWithNullData]
    public void ControlAccessibleObject_Name_Set_GetReturnsExpected(string value)
    {
        using var ownerControl = new Control();
        var accessibleObject = new Control.ControlAccessibleObject(ownerControl);

        accessibleObject.Name = value;
        Assert.Equal(value, accessibleObject.Name);
        Assert.Empty(ownerControl.Name);
        Assert.Equal(value, ownerControl.AccessibleName);

        // Set same.
        accessibleObject.Name = value;
        Assert.Equal(value, accessibleObject.Name);
        Assert.Empty(ownerControl.Name);
        Assert.Equal(value, ownerControl.AccessibleName);
    }

    public static IEnumerable<object[]> Role_Get_TestData()
    {
        yield return new object[] { AccessibleRole.None };
        yield return new object[] { AccessibleRole.TitleBar };
        yield return new object[] { AccessibleRole.MenuBar };
        yield return new object[] { AccessibleRole.ScrollBar };
        yield return new object[] { AccessibleRole.Grip };
        yield return new object[] { AccessibleRole.Sound };
        yield return new object[] { AccessibleRole.Cursor };
        yield return new object[] { AccessibleRole.Caret };
        yield return new object[] { AccessibleRole.Alert };
        yield return new object[] { AccessibleRole.Window };
        yield return new object[] { AccessibleRole.Client };
        yield return new object[] { AccessibleRole.MenuPopup };
        yield return new object[] { AccessibleRole.MenuItem };
        yield return new object[] { AccessibleRole.ToolTip };
        yield return new object[] { AccessibleRole.Application };
        yield return new object[] { AccessibleRole.Document };
        yield return new object[] { AccessibleRole.Pane };
        yield return new object[] { AccessibleRole.Chart };
        yield return new object[] { AccessibleRole.Dialog };
        yield return new object[] { AccessibleRole.Border };
        yield return new object[] { AccessibleRole.Grouping };
        yield return new object[] { AccessibleRole.Separator };
        yield return new object[] { AccessibleRole.ToolBar };
        yield return new object[] { AccessibleRole.StatusBar };
        yield return new object[] { AccessibleRole.Table };
        yield return new object[] { AccessibleRole.ColumnHeader };
        yield return new object[] { AccessibleRole.RowHeader };
        yield return new object[] { AccessibleRole.Column };
        yield return new object[] { AccessibleRole.Row };
        yield return new object[] { AccessibleRole.Cell };
        yield return new object[] { AccessibleRole.Link };
        yield return new object[] { AccessibleRole.HelpBalloon };
        yield return new object[] { AccessibleRole.Character };
        yield return new object[] { AccessibleRole.List };
        yield return new object[] { AccessibleRole.ListItem };
        yield return new object[] { AccessibleRole.Outline };
        yield return new object[] { AccessibleRole.OutlineItem };
        yield return new object[] { AccessibleRole.PageTab };
        yield return new object[] { AccessibleRole.PropertyPage };
        yield return new object[] { AccessibleRole.Indicator };
        yield return new object[] { AccessibleRole.Graphic };
        yield return new object[] { AccessibleRole.StaticText };
        yield return new object[] { AccessibleRole.Text };
        yield return new object[] { AccessibleRole.PushButton };
        yield return new object[] { AccessibleRole.CheckButton };
        yield return new object[] { AccessibleRole.RadioButton };
        yield return new object[] { AccessibleRole.ComboBox };
        yield return new object[] { AccessibleRole.DropList };
        yield return new object[] { AccessibleRole.ProgressBar };
        yield return new object[] { AccessibleRole.Dial };
        yield return new object[] { AccessibleRole.HotkeyField };
        yield return new object[] { AccessibleRole.Slider };
        yield return new object[] { AccessibleRole.SpinButton };
        yield return new object[] { AccessibleRole.Diagram };
        yield return new object[] { AccessibleRole.Animation };
        yield return new object[] { AccessibleRole.Equation };
        yield return new object[] { AccessibleRole.ButtonDropDown };
        yield return new object[] { AccessibleRole.ButtonMenu };
        yield return new object[] { AccessibleRole.ButtonDropDownGrid };
        yield return new object[] { AccessibleRole.WhiteSpace };
        yield return new object[] { AccessibleRole.PageTabList };
        yield return new object[] { AccessibleRole.Clock };
        yield return new object[] { AccessibleRole.SplitButton };
        yield return new object[] { AccessibleRole.IpAddress };
        yield return new object[] { AccessibleRole.OutlineButton };
    }

    [WinFormsTheory]
    [MemberData(nameof(Role_Get_TestData))]
    public void ControlAccessibleObject_Role_GetWithAccessibleRole_ReturnsExpected(AccessibleRole accessibleRole)
    {
        using var ownerControl = new Control
        {
            AccessibleRole = accessibleRole
        };
        var accessibleObject = new Control.ControlAccessibleObject(ownerControl);
        Assert.Equal(accessibleRole, accessibleObject.Role);
    }

    [WinFormsTheory]
    [StringWithNullData]
    public void ControlAccessibleObject_Value_Set_GetReturnsNull_IfHandleIsCreated(string value)
    {
        using var ownerControl = new Control();
        ownerControl.CreateControl();
        var accessibleObject = new Control.ControlAccessibleObject(ownerControl);

        accessibleObject.Value = value;
        Assert.Null(accessibleObject.Value);

        // Set same.
        accessibleObject.Value = value;
        Assert.Null(accessibleObject.Value);
        Assert.True(ownerControl.IsHandleCreated);
    }

    [WinFormsTheory]
    [StringWithNullData]
    public void ControlAccessibleObject_Value_Set_GetReturnsNull_IfHandleIsNotCreated(string value)
    {
        using var ownerControl = new Control();
        var accessibleObject = new Control.ControlAccessibleObject(ownerControl);

        accessibleObject.Value = value;
        Assert.Equal(string.Empty, accessibleObject.Value);

        // Set same.
        accessibleObject.Value = value;
        Assert.Equal(string.Empty, accessibleObject.Value);
        Assert.False(ownerControl.IsHandleCreated);
    }

    [WinFormsFact]
    public void ControlAccessibleObject_DoDefaultAction_InvokeDefault_Nop()
    {
        using var ownerControl = new Control();
        var accessibleObject = new Control.ControlAccessibleObject(ownerControl);
        accessibleObject.DoDefaultAction();
    }

    [WinFormsFact]
    public void ControlAccessibleObject_GetChildCount_InvokeDefault_ReturnsMinusOne()
    {
        using var ownerControl = new Control();
        var accessibleObject = new Control.ControlAccessibleObject(ownerControl);
        Assert.Equal(-1, accessibleObject.GetChildCount());
    }

    [WinFormsFact]
    public void ControlAccessibleObject_GetChildCount_InvokeWithChildren_ReturnsMinusOne()
    {
        using var child = new Control();
        using var ownerControl = new Control();
        ownerControl.Controls.Add(child);
        var accessibleObject = new Control.ControlAccessibleObject(ownerControl);
        Assert.Equal(-1, accessibleObject.GetChildCount());
    }

    [WinFormsTheory]
    [InlineData(-1)]
    [InlineData(0)]
    [InlineData(1)]
    public void ControlAccessibleObject_GetChild_InvokeDefault_ReturnsNull(int index)
    {
        using var ownerControl = new Control();
        var accessibleObject = new Control.ControlAccessibleObject(ownerControl);
        Assert.Null(accessibleObject.GetChild(index));
    }

    [WinFormsFact]
    public void ControlAccessibleObject_GetFocused_InvokeDefault_ReturnsNull()
    {
        using var ownerControl = new Control();
        var accessibleObject = new Control.ControlAccessibleObject(ownerControl);
        Assert.Null(accessibleObject.GetFocused());
    }

    [WinFormsFact]
    public void ControlAccessibleObject_GetHelpTopic_InvokeDefault_ReturnsMinusOne()
    {
        var accessibleObject = new AccessibleObject();
        Assert.Equal(-1, accessibleObject.GetHelpTopic(out string fileName));
        Assert.Null(fileName);
    }

    [WinFormsTheory]
    [InlineData(null, null, 0, true, 0)]
    [InlineData("", "", 0, true, 0)]
    [InlineData("HelpNamespace", "invalid", 0, true, 0)]
    [InlineData("HelpNamespace", "1", 1, true, 0)]
    [InlineData(null, null, 0, false, -1)]
    [InlineData("", "", 0, false, -1)]
    [InlineData("HelpNamespace", "invalid", 0, false, -1)]
    [InlineData("HelpNamespace", "1", 1, false, -1)]
    public void ControlAccessibleObject_GetHelpTopic_InvokeWithQueryAccessibilityHelpEvent_ReturnsExpected(
        string helpNamespace,
        string helpKeyword,
        int expectedResult,
        bool createControl,
        int expectedResultWithoutHandler)
    {
        using var ownerControl = new Control();
        if (createControl)
        {
            ownerControl.CreateControl();
        }

        Assert.Equal(createControl, ownerControl.IsHandleCreated);
        var accessibleObject = new Control.ControlAccessibleObject(ownerControl);
        Assert.Equal(createControl, ownerControl.IsHandleCreated);

        int callCount = 0;
        void handler(object sender, QueryAccessibilityHelpEventArgs e)
        {
            Assert.Same(ownerControl, sender);
            Assert.Null(e.HelpKeyword);
            Assert.Null(e.HelpNamespace);
            Assert.Null(e.HelpString);

            e.HelpNamespace = helpNamespace;
            e.HelpKeyword = helpKeyword;
            callCount++;
        }

        ownerControl.QueryAccessibilityHelp += handler;

        // Get with handler.
        Assert.Equal(expectedResult, accessibleObject.GetHelpTopic(out string fileName));
        Assert.Equal(helpNamespace, fileName);
        Assert.Equal(1, callCount);

        // Get again.
        Assert.Equal(expectedResult, accessibleObject.GetHelpTopic(out fileName));
        Assert.Equal(helpNamespace, fileName);
        Assert.Equal(2, callCount);

        // Remove handler.
        ownerControl.QueryAccessibilityHelp -= handler;
        Assert.Equal(expectedResultWithoutHandler, accessibleObject.GetHelpTopic(out fileName));
        Assert.Null(fileName);
        Assert.Equal(2, callCount);
    }

    [WinFormsFact]
    public void ControlAccessibleObject_GetSelected_InvokeDefault_ReturnsNull()
    {
        using var ownerControl = new Control();
        var accessibleObject = new Control.ControlAccessibleObject(ownerControl);
        Assert.Null(accessibleObject.GetSelected());
    }

    [WinFormsTheory]
    [InlineData(-1, -2)]
    [InlineData(0, 0)]
    [InlineData(1, 2)]
    public void AccessibleObject_HitTest_InvokeDefault_ReturnsNull(int x, int y)
    {
        using var ownerControl = new Control();
        var accessibleObject = new Control.ControlAccessibleObject(ownerControl);
        Assert.Null(accessibleObject.HitTest(x, y));
    }

    [WinFormsTheory]
    [EnumData<AccessibleNavigation>]
    public void AccessibleObject_Navigate_InvokeDefault_ReturnsNull(AccessibleNavigation navdir)
    {
        using var ownerControl = new Control();
        var accessibleObject = new Control.ControlAccessibleObject(ownerControl);
        Assert.Null(accessibleObject.Navigate(navdir));
    }

    [WinFormsTheory]
    [InlineData(AccessibleEvents.Create)]
    public void ControlAccessibleObject_NotifyClients_InvokeAccessibleEvents_Success(AccessibleEvents accEvent)
    {
        using var ownerControl = new Control();
        var accessibleObject = new Control.ControlAccessibleObject(ownerControl);
        accessibleObject.NotifyClients(accEvent);
    }

    [WinFormsTheory]
    [InlineData(AccessibleEvents.Create, -1)]
    [InlineData(AccessibleEvents.Create, 0)]
    [InlineData(AccessibleEvents.Create, 1)]
    public void ControlAccessibleObject_NotifyClients_InvokeAccessibleEventsInt_Success(AccessibleEvents accEvent, int childID)
    {
        using var ownerControl = new Control();
        var accessibleObject = new Control.ControlAccessibleObject(ownerControl);
        accessibleObject.NotifyClients(accEvent, childID);
    }

    [WinFormsTheory]
    [InlineData(AccessibleEvents.Create, -1, -1)]
    [InlineData(AccessibleEvents.Create, 1, 0)]
    [InlineData(AccessibleEvents.Create, 2, 1)]
    public void ControlAccessibleObject_NotifyClients_InvokeAccessibleEventsIntInt_Success(AccessibleEvents accEvent, int objectID, int childID)
    {
        using var ownerControl = new Control();
        var accessibleObject = new Control.ControlAccessibleObject(ownerControl);
        accessibleObject.NotifyClients(accEvent, objectID, childID);
    }

    [WinFormsFact]
    public void ControlAccessibleObject_RaiseLiveRegionChanged_Invoke_Success()
    {
        using var ownerControl = new AutomationLiveRegionControl();
        var accessibleObject = new Control.ControlAccessibleObject(ownerControl);
        accessibleObject.RaiseLiveRegionChanged();
    }

    [WinFormsFact]
    public void ControlAccessibleObject_RaiseLiveRegionChanged_InvokeNotIAutomationLiveRegion_ThrowsInvalidOperationException()
    {
        using var ownerControl = new Control();
        var accessibleObject = new Control.ControlAccessibleObject(ownerControl);
        Assert.Throws<InvalidOperationException>(() => accessibleObject.RaiseLiveRegionChanged());
    }

    [WinFormsTheory]
    [InlineData(false)]
    [InlineData(true)]
    public void ControlAccessibleObject_RaiseAutomationEvent_IsHandleCreatedFlag(bool isHandleCreated)
    {
        using var ownerControl = new Control();
        var accessibleObject = new Control.ControlAccessibleObject(ownerControl);

        Assert.False(ownerControl.IsHandleCreated);

        if (isHandleCreated)
        {
            Assert.NotEqual(IntPtr.Zero, ownerControl.Handle);
        }

        Assert.Equal(isHandleCreated, accessibleObject.RaiseAutomationEvent(UiaCore.UIA.AutomationPropertyChangedEventId));
        Assert.Equal(isHandleCreated, ownerControl.IsHandleCreated);
    }

    [WinFormsTheory]
    [InlineData(false)]
    [InlineData(true)]
    public void ControlAccessibleObject_RaiseAutomationPropertyChangedEvent_IsHandleCreatedFlag(bool isHandleCreated)
    {
        using var ownerControl = new Control();
        var accessibleObject = new Control.ControlAccessibleObject(ownerControl);

        Assert.False(ownerControl.IsHandleCreated);

        if (isHandleCreated)
        {
            Assert.NotEqual(IntPtr.Zero, ownerControl.Handle);
        }

        Assert.Equal(isHandleCreated, accessibleObject.RaiseAutomationPropertyChangedEvent(UiaCore.UIA.NamePropertyId, ownerControl.Name, ownerControl.Name));
        Assert.Equal(isHandleCreated, ownerControl.IsHandleCreated);
    }

    [WinFormsFact]
    public void ControlAccessibleObject_ToString_Invoke_Success()
    {
        using var ownerControl = new Control();
        var accessibleObject = new Control.ControlAccessibleObject(ownerControl);
        Assert.Equal("ControlAccessibleObject: Owner = System.Windows.Forms.Control", accessibleObject.ToString());
    }

    [WinFormsFact]
    public void ControlAccessibleObject_IAccessibleaccFocus_InvokeDefault_ReturnsNull()
    {
        using var ownerControl = new Control();
        var accessibleObject = new Control.ControlAccessibleObject(ownerControl);
        IAccessible iAccessible = accessibleObject;
        Assert.Null(iAccessible.accFocus);
    }

    [WinFormsTheory]
    [InlineData(true, -1, -2, 0)]
    [InlineData(true, 0, 0, 0)]
    [InlineData(true, 1, 2, 0)]
    [InlineData(false, -1, -2, null)]
    [InlineData(false, 0, 0, null)]
    [InlineData(false, 1, 2, null)]
    public void AccessibleObject_IAccessibleaccHitTest_InvokeDefault_ReturnsExpectedValue(bool createControl, int x, int y, int? expectedValue)
    {
        using var ownerControl = new Control();
        if (createControl)
        {
            ownerControl.CreateControl();
        }

        Assert.Equal(createControl, ownerControl.IsHandleCreated);

        var accessibleObject = new Control.ControlAccessibleObject(ownerControl);
        Assert.Equal(createControl, ownerControl.IsHandleCreated);
        IAccessible iAccessible = accessibleObject;
        Assert.Equal(expectedValue, iAccessible.accHitTest(x, y));
    }

    [WinFormsTheory]
    [InlineData(true)]
    [InlineData(false)]
    public void ControlAccessibleObject_IAccessibleaccParent_InvokeDefault_ReturnsExpectedValue(bool createControl)
    {
        using var ownerControl = new Control();
        if (createControl)
        {
            ownerControl.CreateControl();
        }

        Assert.Equal(createControl, ownerControl.IsHandleCreated);

        var accessibleObject = new Control.ControlAccessibleObject(ownerControl);
        Assert.Equal(createControl, ownerControl.IsHandleCreated);
        IAccessible iAccessible = accessibleObject;
        Assert.Equal(createControl, iAccessible.accParent is not null);
    }

    [WinFormsFact]
    public void ControlAccessibleObject_IAccessibleaccSelection_InvokeDefault_ReturnsNull()
    {
        using var ownerControl = new Control();
        var accessibleObject = new Control.ControlAccessibleObject(ownerControl);
        IAccessible iAccessible = accessibleObject;
        Assert.Null(iAccessible.accSelection);
    }

    [WinFormsTheory]
    [InlineData(-1)]
    [InlineData(1)]
    public void ControlAccessibleObject_IAccessibleget_accChild_InvokeNoSuchChild_ReturnsNull(int childID)
    {
        using var ownerControl = new Control();
        var accessibleObject = new Control.ControlAccessibleObject(ownerControl);
        IAccessible iAccessible = accessibleObject;
        Assert.Null(iAccessible.get_accChild(childID));
    }

    [WinFormsFact]
    public void ControlAccessibleObject_IAccessibleget_accChildCount_InvokeDefault_ReturnsExpected()
    {
        using var ownerControl = new Control();
        var accessibleObject = new Control.ControlAccessibleObject(ownerControl);
        IAccessible iAccessible = accessibleObject;
        Assert.Equal(0, iAccessible.accChildCount);
    }

    [WinFormsTheory]
    [InlineData(true, 1)]
    [InlineData(false, 0)]
    public void ControlAccessibleObject_IAccessibleget_accChildCount_InvokeWithChildren_ReturnsExpected(bool createControl, int expectedCount)
    {
        using var child = new Control();
        using var ownerControl = new Control();
        if (createControl)
        {
            ownerControl.CreateControl();
        }

        Assert.Equal(createControl, ownerControl.IsHandleCreated);
        ownerControl.Controls.Add(child);
        var accessibleObject = new Control.ControlAccessibleObject(ownerControl);
        Assert.Equal(createControl, ownerControl.IsHandleCreated);
        IAccessible iAccessible = accessibleObject;
        Assert.Equal(expectedCount, iAccessible.accChildCount);
    }

    [WinFormsTheory]
    [InlineData(-1)]
    [InlineData(1)]
    public void ControlAccessibleObject_IAccessibleget_accRole_InvokeNoSuchChild_ReturnsNull(object varChild)
    {
        using var ownerControl = new Control();
        var accessibleObject = new Control.ControlAccessibleObject(ownerControl);
        IAccessible iAccessible = accessibleObject;
        Assert.Null(iAccessible.get_accRole(varChild));
    }

    [WinFormsFact]
    public void ControlAccessibleObject_DoesntSupport_LegacyIAccessiblePattern()
    {
        using var control = new Control();
        var accessibleObject = control.AccessibilityObject;

        bool expected = control.SupportsUiaProviders;
        Assert.False(expected);

        bool actual = accessibleObject.IsPatternSupported(UiaCore.UIA.LegacyIAccessiblePatternId);
        Assert.Equal(expected, actual);
    }

    [WinFormsFact]
    public void ControlAccessibleObject_Supports_LegacyIAccessiblePattern_IfOwnerSupportsUia()
    {
        using var control = new Label();
        var accessibleObject = new Control.ControlAccessibleObject(control);

        Assert.True(control.SupportsUiaProviders);
        bool actual = accessibleObject.IsPatternSupported(UiaCore.UIA.LegacyIAccessiblePatternId);
        Assert.True(actual);
    }

    public static IEnumerable<object[]> ControlAccessibleObject_TestData()
    {
        return ReflectionHelper.GetPublicNotAbstractClasses<Control>().Select(type => new object[] { type });
    }

    // The weak reference is still not referenced by the accessible object of the control below, thus preventing GC collect.
    // After all field referencing owning control are removed, this method will be deprecated.
    // See: https://github.com/dotnet/winforms/issues/9224.
    public static IEnumerable<object[]> ControlAccessibleObject_UsingWeakReference_TestData()
    {
        var typesToIgnore = new[]
        {
<<<<<<< HEAD
           typeof(HScrollBar), typeof(ListView), typeof(MonthCalendar),
           typeof(PropertyGrid), typeof(TabPage), typeof(VScrollBar)
=======
           typeof(ListView), typeof(MonthCalendar), typeof(PropertyGrid), typeof(TabPage), typeof(TreeView)
>>>>>>> 23cfdb5c
        };

        return ReflectionHelper.GetPublicNotAbstractClasses<Control>()
           .Where(t => !typesToIgnore.Contains(t))
           .Select(type => new object[] { type });
    }

    [WinFormsTheory]
    [MemberData(nameof(ControlAccessibleObject_TestData))]
    public void ControlAccessibleObject_Custom_Role_ReturnsExpected(Type type)
    {
        using Control control = ReflectionHelper.InvokePublicConstructor<Control>(type);

        if (!control.SupportsUiaProviders)
        {
            return;
        }

        control.AccessibleRole = AccessibleRole.Link;
        AccessibleObject controlAccessibleObject = control.AccessibilityObject;

        var accessibleObjectRole = controlAccessibleObject.Role;

        Assert.Equal(AccessibleRole.Link, accessibleObjectRole);
    }

    [WinFormsTheory]
    [MemberData(nameof(ControlAccessibleObject_TestData))]
    public void ControlAccessibleObject_GetPropertyValue_AccessKey_ReturnExpected(Type type)
    {
        using Control control = ReflectionHelper.InvokePublicConstructor<Control>(type);

        if (!control.SupportsUiaProviders)
        {
            return;
        }

        if (!s_controlsIgnoringTextChangesForTests.Contains(type))
        {
            control.Text = "&Name";
        }

        AccessibleObject controlAccessibleObject = control.AccessibilityObject;
        string expectedValue = s_controlsNotUseTextForAccessibility.Contains(type) ? string.Empty : "Alt+n";

        Assert.Equal(expectedValue, controlAccessibleObject.GetPropertyValue(UiaCore.UIA.AccessKeyPropertyId));
    }

    [WinFormsTheory]
    [MemberData(nameof(ControlAccessibleObject_TestData))]
    public void ControlAccessibleObject_IsPatternSupported_LegacyIAccessible_ReturnsTrue(Type type)
    {
        using Control control = ReflectionHelper.InvokePublicConstructor<Control>(type);

        if (!control.SupportsUiaProviders)
        {
            return;
        }

        AccessibleObject controlAccessibleObject = control.AccessibilityObject;

        bool supportsLegacyIAccessiblePatternId = controlAccessibleObject.IsPatternSupported(UiaCore.UIA.LegacyIAccessiblePatternId);

        Assert.True(supportsLegacyIAccessiblePatternId);
    }

    [WinFormsTheory]
    [MemberData(nameof(ControlAccessibleObject_TestData))]
    public void ControlAccessibleObject_Custom_Description_ReturnsExpected(Type type)
    {
        using Control control = ReflectionHelper.InvokePublicConstructor<Control>(type);

        if (!control.SupportsUiaProviders)
        {
            return;
        }

        control.AccessibleDescription = "Test Accessible Description";
        AccessibleObject controlAccessibleObject = control.AccessibilityObject;

        var accessibleObjectDescription = controlAccessibleObject.Description;

        Assert.Equal("Test Accessible Description", accessibleObjectDescription);
    }

    [WinFormsTheory]
    [MemberData(nameof(ControlAccessibleObject_TestData))]
    public void ControlAccessibleObject_GetPropertyValue_Custom_Name_ReturnsExpected(Type type)
    {
        using Control control = ReflectionHelper.InvokePublicConstructor<Control>(type);

        if (!control.SupportsUiaProviders)
        {
            return;
        }

        AccessibleObject controlAccessibleObject = control.AccessibilityObject;
        control.Name = "Name1";
        control.AccessibleName = "Test Name";

        Assert.Equal("Test Name", controlAccessibleObject.GetPropertyValue(UiaCore.UIA.LegacyIAccessibleNamePropertyId));
        Assert.Equal("Test Name", controlAccessibleObject.GetPropertyValue(UiaCore.UIA.NamePropertyId));
    }

    public static IEnumerable<object[]> ControlAccessibleObject_DefaultName_TestData()
    {
        // These controls have AccessibleName defined.
        // MonthCalendar has "Month" view by default and returns current date as AccessibleName
        var typeDefaultValues = new Dictionary<Type, string>
        {
            { typeof(DataGridViewTextBoxEditingControl), SR.DataGridView_AccEditingControlAccName },
            { typeof(DateTimePicker), string.Empty },
            { typeof(PrintPreviewDialog), SR.PrintPreviewDialog_PrintPreview }
        };

        foreach (Type type in ReflectionHelper.GetPublicNotAbstractClasses<Control>())
        {
            yield return new object[]
            {
                type,
                typeDefaultValues.ContainsKey(type) ? typeDefaultValues[type] : null
            };
        }
    }

    [WinFormsTheory]
    [MemberData(nameof(ControlAccessibleObject_DefaultName_TestData))]
    public void ControlAccessibleObject_GetPropertyValue_Default_Name_ReturnsExpected(Type type, string expectedName)
    {
        using Control control = ReflectionHelper.InvokePublicConstructor<Control>(type);

        if (!control.SupportsUiaProviders)
        {
            return;
        }

        AccessibleObject controlAccessibleObject = control.AccessibilityObject;
        Assert.Equal(expectedName, controlAccessibleObject.GetPropertyValue(UiaCore.UIA.NamePropertyId));
    }

    public static IEnumerable<object[]> ControlAccessibleObject_GetPropertyValue_ControlTypeProperty_ReturnsCorrectValue_TestData()
    {
        Array roles = Enum.GetValues(typeof(AccessibleRole));

        foreach (AccessibleRole role in roles)
        {
            yield return new object[] { role };
        }
    }

    [WinFormsTheory]
    [MemberData(nameof(ControlAccessibleObject_GetPropertyValue_ControlTypeProperty_ReturnsCorrectValue_TestData))]
    public void ControlAccessibleObject_GetPropertyValue_ControlTypeProperty_ReturnsCorrectValue(AccessibleRole role)
    {
        using Control control = new Control();
        control.AccessibleRole = role;

        UiaCore.UIA actual = (UiaCore.UIA)control.AccessibilityObject.GetPropertyValue(UiaCore.UIA.ControlTypePropertyId);
        UiaCore.UIA expected = AccessibleRoleControlTypeMap.GetControlType(role);

        Assert.Equal(expected, actual);
        // Check if the method returns an exist UIA_ControlTypeId
        Assert.True(actual >= UiaCore.UIA.ButtonControlTypeId && actual <= UiaCore.UIA.AppBarControlTypeId);
    }

    [WinFormsTheory]
    [MemberData(nameof(ControlAccessibleObject_TestData))]
    public void ControlAccessibleObject_FragmentRoot_IsNullOrOwnObject(Type type)
    {
        using NoAssertContext context = new();
        using Control control = ReflectionHelper.InvokePublicConstructor<Control>(type);

        Assert.False(control.IsHandleCreated);
        Assert.True(control.AccessibilityObject is Control.ControlAccessibleObject);

        UiaCore.IRawElementProviderFragment actual = control.AccessibilityObject.FragmentRoot;

        Assert.True(actual is null || actual == control.AccessibilityObject);
    }

    [WinFormsTheory]
    [MemberData(nameof(ControlAccessibleObject_TestData))]
    public void ControlAccessibleObject_FragmentRoot_IsToolStrip_IfControlIsUsedAsToolStripItem(Type type)
    {
        using NoAssertContext context = new();
        using ToolStrip toolStrip = new();
        using Control control = ReflectionHelper.InvokePublicConstructor<Control>(type);
        using ToolStripControlHost host = new(control);

        toolStrip.CreateControl();
        control.CreateControl();

        if (!CanBeAddedToToolStrip(control))
        {
            // A number of controls can't be added to ToolStrip. Double verify it is still the case, and exit.
            Assert.Throws<ArgumentException>(() => toolStrip.Items.Add(host));

            return;
        }

        toolStrip.Items.Add(host);

        Assert.True(control.AccessibilityObject is Control.ControlAccessibleObject);

        UiaCore.IRawElementProviderFragment actual = ((UiaCore.IRawElementProviderFragment)control.AccessibilityObject).FragmentRoot;

        Assert.Equal(toolStrip.AccessibilityObject, actual);
        Assert.True(control.IsHandleCreated);
        Assert.True(toolStrip.IsHandleCreated);
    }

    [WinFormsTheory]
    [MemberData(nameof(ControlAccessibleObject_TestData))]
    public void ControlAccessibleObject_FragmentNavigate_Parent_IsNull(Type type)
    {
        using NoAssertContext context = new();
        using Control control = ReflectionHelper.InvokePublicConstructor<Control>(type);

        Assert.True(control.AccessibilityObject is Control.ControlAccessibleObject);

        UiaCore.IRawElementProviderFragment parent
            = control.AccessibilityObject.FragmentNavigate(UiaCore.NavigateDirection.Parent);

        Assert.True(parent is null);
        Assert.False(control.IsHandleCreated);
    }

    [WinFormsTheory]
    [MemberData(nameof(ControlAccessibleObject_TestData))]
    public void ControlAccessibleObject_FragmentNavigate_Siblings_AreNull(Type type)
    {
        using NoAssertContext context = new();
        using Control control = ReflectionHelper.InvokePublicConstructor<Control>(type);

        Assert.True(control.AccessibilityObject is Control.ControlAccessibleObject);

        UiaCore.IRawElementProviderFragment nextSibling
            = control.AccessibilityObject.FragmentNavigate(UiaCore.NavigateDirection.NextSibling);
        UiaCore.IRawElementProviderFragment previousSibling
            = control.AccessibilityObject.FragmentNavigate(UiaCore.NavigateDirection.PreviousSibling);

        Assert.True(nextSibling is null);
        Assert.True(previousSibling is null);
        Assert.False(control.IsHandleCreated);
    }

    [WinFormsTheory]
    [MemberData(nameof(ControlAccessibleObject_TestData))]
    public void ControlAccessibleObject_FragmentNavigate_ParentIsToolStrip_IfControlIsUsedAsToolStripItem(Type type)
    {
        using NoAssertContext noAssertContext = new();
        using ToolStrip toolStrip = new() { Size = new Drawing.Size(1000, 25) };
        using Control control = ReflectionHelper.InvokePublicConstructor<Control>(type);
        using ToolStripControlHost host = new(control);

        toolStrip.CreateControl();
        control.CreateControl();

        if (!CanBeAddedToToolStrip(control))
        {
            // A number of controls can't be added to ToolStrip. Double verify it is still the case, and exit.
            Assert.Throws<ArgumentException>(() => toolStrip.Items.Add(host));

            return;
        }

        toolStrip.Items.Add(host);
        ((ToolStripItem)host).TestAccessor().Dynamic._parent = toolStrip;
        host.SetPlacement(ToolStripItemPlacement.Main);

        Assert.True(control.AccessibilityObject is Control.ControlAccessibleObject);

        UiaCore.IRawElementProviderFragment actual = control.AccessibilityObject.FragmentNavigate(UiaCore.NavigateDirection.Parent);
        AccessibleObject expected = toolStrip.AccessibilityObject;

        Assert.Equal(expected, actual);
        Assert.True(control.IsHandleCreated);
        Assert.True(toolStrip.IsHandleCreated);
    }

    [WinFormsTheory]
    [MemberData(nameof(ControlAccessibleObject_TestData))]
    public void ControlAccessibleObject_FragmentNavigate_NextSibling_IsNextItem_IfControlIsUsedAsToolStripItem(Type type)
    {
        using NoAssertContext noAssertContext = new();
        using ToolStrip toolStrip = new() { Size = new Drawing.Size(1000, 25) };
        using Control control = ReflectionHelper.InvokePublicConstructor<Control>(type);
        using ToolStripControlHost host = new(control);
        using ToolStripLabel label = new();
        using ToolStripButton button = new();

        toolStrip.CreateControl();
        control.CreateControl();
        toolStrip.Items.Add(label);

        if (!CanBeAddedToToolStrip(control))
        {
            // A number of controls can't be added to ToolStrip. Double verify it is still the case, and exit.
            Assert.Throws<ArgumentException>(() => toolStrip.Items.Add(host));

            return;
        }

        toolStrip.Items.Add(host);
        toolStrip.Items.Add(button);
        ((ToolStripItem)host).TestAccessor().Dynamic._parent = toolStrip;
        host.SetPlacement(ToolStripItemPlacement.Main);

        Assert.True(control.AccessibilityObject is Control.ControlAccessibleObject);

        UiaCore.IRawElementProviderFragment actual = control.AccessibilityObject.FragmentNavigate(UiaCore.NavigateDirection.NextSibling);
        AccessibleObject expected = button.AccessibilityObject;

        Assert.Equal(expected, actual);
        Assert.True(control.IsHandleCreated);
        Assert.True(toolStrip.IsHandleCreated);
    }

    [WinFormsTheory]
    [MemberData(nameof(ControlAccessibleObject_TestData))]
    public void ControlAccessibleObject_FragmentNavigate_PreviousSibling_IsPreviousItem_IfControlIsUsedAsToolStripItem(Type type)
    {
        using NoAssertContext noAssertContext = new();
        using ToolStrip toolStrip = new() { Size = new Drawing.Size(1000, 25) };
        using Control control = ReflectionHelper.InvokePublicConstructor<Control>(type);
        using ToolStripControlHost host = new(control);
        using ToolStripLabel label = new();

        toolStrip.CreateControl();
        control.CreateControl();
        toolStrip.Items.Add(label);

        if (!CanBeAddedToToolStrip(control))
        {
            // A number of controls can't be added to ToolStrip. Double verify it is still the case, and exit.
            Assert.Throws<ArgumentException>(() => toolStrip.Items.Add(host));

            return;
        }

        toolStrip.Items.Add(host);
        ((ToolStripItem)host).TestAccessor().Dynamic._parent = toolStrip;
        host.SetPlacement(ToolStripItemPlacement.Main);

        Assert.True(control.AccessibilityObject is Control.ControlAccessibleObject);

        UiaCore.IRawElementProviderFragment actual = control.AccessibilityObject.FragmentNavigate(UiaCore.NavigateDirection.PreviousSibling);
        AccessibleObject expected = label.AccessibilityObject;

        Assert.Equal(expected, actual);
        Assert.True(control.IsHandleCreated);
        Assert.True(toolStrip.IsHandleCreated);
    }

    [WinFormsFact]
    public void ControlAccessibleObject_GetPropertyValue_AutomationId_ReturnsExpected()
    {
        using Control ownerControl = new() { Name = "test name" };
        string expected = ownerControl.Name;
        object actual = ownerControl.AccessibilityObject.GetPropertyValue(UiaCore.UIA.AutomationIdPropertyId);

        Assert.Equal(expected, actual);
        Assert.False(ownerControl.IsHandleCreated);
    }

    [WinFormsFact]
    public void ControlAccessibleObject_DoesNotRootControl()
    {
        Control.ControlAccessibleObject accessibleObject = CreateAndDisposeControl();
        GC.Collect(GC.MaxGeneration, GCCollectionMode.Forced, blocking: true);
        Assert.False(accessibleObject.TryGetOwnerAs(out Control _));

        [MethodImpl(MethodImplOptions.NoInlining)]
        static Control.ControlAccessibleObject CreateAndDisposeControl()
        {
            using Control control = new();
            var accessibleObject = (Control.ControlAccessibleObject)control.AccessibilityObject;
            Assert.NotNull(accessibleObject);
            Assert.True(accessibleObject.TryGetOwnerAs(out Control _));

            return accessibleObject;
        }
    }

    [WinFormsTheory]
    [MemberData(nameof(ControlAccessibleObject_UsingWeakReference_TestData))]
    public void ControlAccessibleObject_DoesNotRootControls_AllPublicControl(Type type)
    {
        Control.ControlAccessibleObject accessibleObject = CreateAndDisposeControl(type);
        GC.Collect(GC.MaxGeneration, GCCollectionMode.Forced, blocking: true);
        Assert.False(accessibleObject.TryGetOwnerAs(out Control _));

        [MethodImpl(MethodImplOptions.NoInlining)]
        static Control.ControlAccessibleObject CreateAndDisposeControl(Type type)
        {
            using Control control = ReflectionHelper.InvokePublicConstructor<Control>(type);
            var accessibleObject = (Control.ControlAccessibleObject)control.AccessibilityObject;
            Assert.NotNull(accessibleObject);
            Assert.True(accessibleObject.TryGetOwnerAs(out Control _));

            return accessibleObject;
        }
    }

    // ContextMenuStrip, From, ToolStripDropDown, ToolStripDropDownMenu
    // are Top level controls that can't be added to a ToolStrip.
    // A TabPage can be added to a TabControl only (see TabPage.AssignParent method).
    private bool CanBeAddedToToolStrip(Control control)
        => !(control is ContextMenuStrip
            || control is Form
            || control is ToolStripDropDown
            || control is ToolStripDropDownMenu
            || control is TabPage);

    private class AutomationLiveRegionControl : Control, IAutomationLiveRegion
    {
        public AutomationLiveSetting LiveSetting { get; set; }
    }

    private class SubControl : Control
    {
        public new void SetStyle(ControlStyles flag, bool value) => base.SetStyle(flag, value);
    }
}<|MERGE_RESOLUTION|>--- conflicted
+++ resolved
@@ -1219,12 +1219,7 @@
     {
         var typesToIgnore = new[]
         {
-<<<<<<< HEAD
-           typeof(HScrollBar), typeof(ListView), typeof(MonthCalendar),
-           typeof(PropertyGrid), typeof(TabPage), typeof(VScrollBar)
-=======
-           typeof(ListView), typeof(MonthCalendar), typeof(PropertyGrid), typeof(TabPage), typeof(TreeView)
->>>>>>> 23cfdb5c
+           typeof(ListView), typeof(MonthCalendar), typeof(PropertyGrid), typeof(TabPage)
         };
 
         return ReflectionHelper.GetPublicNotAbstractClasses<Control>()

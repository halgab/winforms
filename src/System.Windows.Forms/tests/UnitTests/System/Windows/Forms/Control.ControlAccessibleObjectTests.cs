--- conflicted
+++ resolved
@@ -1219,12 +1219,7 @@
     {
         var typesToIgnore = new[]
         {
-<<<<<<< HEAD
-           typeof(HScrollBar),  typeof(MonthCalendar),
-           typeof(PropertyGrid), typeof(TabPage), typeof(TreeView), typeof(VScrollBar)
-=======
-           typeof(ListView), typeof(MonthCalendar), typeof(PropertyGrid), typeof(TabPage), typeof(TreeView)
->>>>>>> 23cfdb5c
+           typeof(MonthCalendar), typeof(PropertyGrid), typeof(TabPage), typeof(TreeView)
         };
 
         return ReflectionHelper.GetPublicNotAbstractClasses<Control>()

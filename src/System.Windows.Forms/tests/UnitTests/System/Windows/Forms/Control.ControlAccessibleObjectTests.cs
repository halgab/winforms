﻿// Licensed to the .NET Foundation under one or more agreements.
// The .NET Foundation licenses this file to you under the MIT license.
// See the LICENSE file in the project root for more information.

using System.Runtime.CompilerServices;
using System.Windows.Forms.Automation;
using Accessibility;
using static Interop;

namespace System.Windows.Forms.Tests;

public class Control_ControlAccessibleObjectTests
{
    // These controls return an empty "AccessKey" property because they have a ControlStyles.UseTextForAccessibility flag
    // with "false" value, which prohibits the use of text to create the AccessKey.
    // This behavior is consistent with .NET Framework 4.7.2
    private static Type[] s_controlsNotUseTextForAccessibility = new Type[]
    {
        typeof(CheckedListBox),
        typeof(ComboBox),
        typeof(DataGridViewComboBoxEditingControl),
        typeof(DataGridViewTextBoxEditingControl),
        typeof(DateTimePicker),
        typeof(DomainUpDown),
        typeof(HScrollBar),
        typeof(ListBox),
        typeof(ListView),
        typeof(MaskedTextBox),
        typeof(NumericUpDown),
        typeof(ProgressBar),
        typeof(RichTextBox),
        typeof(TextBox),
        typeof(TrackBar),
        typeof(TreeView),
        typeof(VScrollBar),
        typeof(WebBrowser),
    };

    // These controls have special conditions for setting the Text property.
    // Please check if the control type isn't contained here in cases where text change is needed
    // otherwise an error can be thrown.
    private static Type[] s_controlsIgnoringTextChangesForTests = new Type[]
    {
        typeof(DateTimePicker), typeof(WebBrowser)
    };

    [WinFormsFact]
    public void ControlAccessibleObject_Ctor_ControlWithoutHandle()
    {
        using var ownerControl = new Control();
        var accessibleObject = new Control.ControlAccessibleObject(ownerControl);
        Assert.False(ownerControl.IsHandleCreated);

        Assert.True(accessibleObject.Bounds.X >= 0);
        Assert.True(accessibleObject.Bounds.Y >= 0);
        Assert.Equal(0, accessibleObject.Bounds.Width);
        Assert.Equal(0, accessibleObject.Bounds.Height);
        Assert.Equal(IntPtr.Zero, accessibleObject.HandleInternal);
        Assert.Null(accessibleObject.DefaultAction);
        Assert.Null(accessibleObject.Description);
        Assert.Null(accessibleObject.Help);
        Assert.Null(accessibleObject.KeyboardShortcut);
        Assert.Null(accessibleObject.Name);
        Assert.Same(ownerControl, accessibleObject.Owner);
        Assert.Null(accessibleObject.Parent);
        Assert.Equal(AccessibleRole.None, accessibleObject.Role);
        Assert.Equal(AccessibleStates.None, accessibleObject.State);
        Assert.Equal(string.Empty, accessibleObject.Value);
    }

    [WinFormsFact]
    public void ControlAccessibleObject_Ctor_ControlWithHandle()
    {
        using var ownerControl = new Control();
        Assert.NotEqual(IntPtr.Zero, ownerControl.Handle);
        int invalidatedCallCount = 0;
        ownerControl.Invalidated += (sender, e) => invalidatedCallCount++;
        int styleChangedCallCount = 0;
        ownerControl.StyleChanged += (sender, e) => styleChangedCallCount++;
        int createdCallCount = 0;
        ownerControl.HandleCreated += (sender, e) => createdCallCount++;

        var accessibleObject = new Control.ControlAccessibleObject(ownerControl);
        Assert.True(ownerControl.IsHandleCreated);
        Assert.Equal(0, invalidatedCallCount);
        Assert.Equal(0, styleChangedCallCount);
        Assert.Equal(0, createdCallCount);

        Assert.True(accessibleObject.Bounds.X >= 0);
        Assert.True(accessibleObject.Bounds.Y >= 0);
        Assert.Equal(0, accessibleObject.Bounds.Width);
        Assert.Equal(0, accessibleObject.Bounds.Height);
        Assert.Null(accessibleObject.DefaultAction);
        Assert.Null(accessibleObject.Description);
        Assert.Equal(ownerControl.Handle, accessibleObject.Handle);
        Assert.Null(accessibleObject.Help);
        Assert.Null(accessibleObject.KeyboardShortcut);
        Assert.Null(accessibleObject.Name);
        Assert.Same(ownerControl, accessibleObject.Owner);
        Assert.NotNull(accessibleObject.Parent);
        Assert.Equal(AccessibleRole.Client, accessibleObject.Role);
        Assert.Equal(AccessibleStates.Focusable, accessibleObject.State);
        Assert.Null(accessibleObject.Value);
    }

    [WinFormsFact]
    public void ControlAccessibleObject_Ctor_NullControl_ThrowsArgumentNullException()
    {
        Assert.Throws<ArgumentNullException>("ownerControl", () => new Control.ControlAccessibleObject(null));
    }

    [WinFormsFact]
    public void ControlAccessibleObject_created_via_owner_ensure_handle_set_when_owner_created()
    {
        using var ownerControl = new Control();

        AccessibleObject accessibleObject = ownerControl.AccessibilityObject;
        Assert.IsType<Control.ControlAccessibleObject>(accessibleObject);

        Control.ControlAccessibleObject controlAccessibleObject = (Control.ControlAccessibleObject)accessibleObject;
        Assert.False(ownerControl.IsHandleCreated);
        Assert.Equal(IntPtr.Zero, controlAccessibleObject.HandleInternal);

        // force the owner control to create its handle
        ownerControl.CreateControl();

        Assert.True(ownerControl.IsHandleCreated);
        Assert.Equal(ownerControl.Handle, controlAccessibleObject.Handle);
    }

    [WinFormsFact]
    public void ControlAccessibleObject_created_via_owner_ensure_handle_reset_when_owner_destroyed()
    {
        using var ownerControl = new Control();
        ownerControl.CreateControl();

        AccessibleObject accessibleObject = ownerControl.AccessibilityObject;
        Assert.IsType<Control.ControlAccessibleObject>(accessibleObject);

        Control.ControlAccessibleObject controlAccessibleObject = (Control.ControlAccessibleObject)accessibleObject;
        Assert.True(ownerControl.IsHandleCreated);
        Assert.Equal(ownerControl.Handle, controlAccessibleObject.Handle);

        ownerControl.Dispose();

        Assert.False(ownerControl.IsHandleCreated);
        Assert.Equal(IntPtr.Zero, controlAccessibleObject.Handle);
    }

    [WinFormsFact]
    public void ControlAccessibleObject_created_detached_owner_ensure_handle_set_when_owner_created()
    {
        using var ownerControl = new Control();
        var accessibleObject = new Control.ControlAccessibleObject(ownerControl);
        Assert.False(ownerControl.IsHandleCreated);
        Assert.Equal(IntPtr.Zero, accessibleObject.HandleInternal);

        // force the owner control to create its handle
        ownerControl.CreateControl();

        Assert.True(ownerControl.IsHandleCreated);
        Assert.Equal(ownerControl.Handle, accessibleObject.Handle);
    }

    [WinFormsFact]
    public void ControlAccessibleObject_created_detached_owner_ensure_handle_reset_when_owner_destroyed()
    {
        using var ownerControl = new Control();
        var controlAccessibleObject = new Control.ControlAccessibleObject(ownerControl);
        ownerControl.CreateControl();

        Assert.True(ownerControl.IsHandleCreated);
        Assert.Equal(ownerControl.Handle, controlAccessibleObject.Handle);

        ownerControl.Dispose();

        Assert.False(ownerControl.IsHandleCreated);

        // NB: Detached object, so we don't get notifications
        Assert.NotEqual(IntPtr.Zero, controlAccessibleObject.Handle);
    }

    [WinFormsTheory]
    [StringWithNullData]
    public void ControlAccessibleObject_DefaultAction_GetWithAccessibleDefaultActionDescription_ReturnsExpected(string accessibleDefaultActionDescription)
    {
        using var ownerControl = new Control
        {
            AccessibleDefaultActionDescription = accessibleDefaultActionDescription
        };
        var accessibleObject = new Control.ControlAccessibleObject(ownerControl);
        Assert.Equal(accessibleDefaultActionDescription, accessibleObject.DefaultAction);
    }

    [WinFormsTheory]
    [StringWithNullData]
    public void ControlAccessibleObject_GetPropertyValue_LegacyIAccessibleDefaultActionPropertyId_ReturnsExpected(string accessibleDefaultActionDescription)
    {
        using var ownerControl = new Control
        {
            AccessibleDefaultActionDescription = accessibleDefaultActionDescription
        };
        var accessibleObject = new Control.ControlAccessibleObject(ownerControl);
        Assert.Equal(!string.IsNullOrEmpty(accessibleDefaultActionDescription) ? accessibleDefaultActionDescription :
            null, accessibleObject.GetPropertyValue(UiaCore.UIA.LegacyIAccessibleDefaultActionPropertyId));
    }

    [WinFormsTheory]
    [StringWithNullData]
    public void ControlAccessibleObject_Description_GetWithAccessibleDescription_ReturnsExpected(string accessibleDescription)
    {
        using var ownerControl = new Control
        {
            AccessibleDescription = accessibleDescription
        };
        var accessibleObject = new Control.ControlAccessibleObject(ownerControl);
        Assert.Equal(accessibleDescription, accessibleObject.Description);
    }

    public static IEnumerable<object[]> Handle_Set_TestData()
    {
        yield return new object[] { IntPtr.Zero };
        yield return new object[] { (IntPtr)(-1) };
        yield return new object[] { (IntPtr)1 };
        yield return new object[] { (IntPtr)250 };
        yield return new object[] { new Control().Handle };
    }

    [WinFormsTheory]
    [MemberData(nameof(Handle_Set_TestData))]
    public void ControlAccessibleObject_Handle_Set_Success(IntPtr value)
    {
        using var ownerControl = new Control();
        ownerControl.CreateControl();
        Assert.True(ownerControl.IsHandleCreated);
        var accessibleObject = new Control.ControlAccessibleObject(ownerControl);
        Assert.True(ownerControl.IsHandleCreated);

        // Set empty.
        accessibleObject.Handle = value;
        Assert.Equal(value, accessibleObject.Handle);

        // Set same.
        accessibleObject.Handle = value;
        Assert.Equal(value, accessibleObject.Handle);
    }

    [WinFormsTheory]
    [StringWithNullData]
    public void ControlAccessibleObject_Help_GetWithQueryAccessibilityHelpEvent_Success(string result)
    {
        using var ownerControl = new Control();
        var accessibleObject = new Control.ControlAccessibleObject(ownerControl);

        int callCount = 0;
        void handler(object sender, QueryAccessibilityHelpEventArgs e)
        {
            Assert.Same(ownerControl, sender);
            Assert.Null(e.HelpKeyword);
            Assert.Null(e.HelpNamespace);
            Assert.Null(e.HelpString);

            e.HelpString = result;
            callCount++;
        }

        ownerControl.QueryAccessibilityHelp += handler;

        // Get with handler.
        Assert.Equal(result, accessibleObject.Help);
        Assert.Equal(1, callCount);

        // Get again.
        Assert.Equal(result, accessibleObject.Help);
        Assert.Equal(2, callCount);

        // Remove handler.
        ownerControl.QueryAccessibilityHelp -= handler;
        Assert.Null(accessibleObject.Help);
        Assert.Equal(2, callCount);
    }

    public static IEnumerable<object[]> KeyboardShortcut_Get_TestData()
    {
        yield return new object[] { true, null, null };
        yield return new object[] { true, string.Empty, null };
        yield return new object[] { true, "Text", null };
        yield return new object[] { false, null, null };
        yield return new object[] { false, string.Empty, null };
        yield return new object[] { false, "Text", null };

        // With mnemonic.
        yield return new object[] { true, "&", null };
        yield return new object[] { true, "&&a", null };
        yield return new object[] { true, "a&", null };
        yield return new object[] { true, "a&b", "Alt+b" };
        yield return new object[] { true, "a&bc", "Alt+b" };
        yield return new object[] { false, "&", null };
        yield return new object[] { false, "&&a", null };
        yield return new object[] { false, "a&", null };
        yield return new object[] { false, "a&b", null };
        yield return new object[] { false, "a&bc", null };
    }

    [WinFormsTheory]
    [MemberData(nameof(KeyboardShortcut_Get_TestData))]
    public void ControlAccessibleObject_KeyboardShortcut_Get_ReturnsExpected(bool useTextForAccessibility, string text, string expected)
    {
        using var ownerControl = new SubControl
        {
            Text = text
        };
        ownerControl.SetStyle(ControlStyles.UseTextForAccessibility, useTextForAccessibility);
        var accessibleObject = new Control.ControlAccessibleObject(ownerControl);
        Assert.Equal(expected, accessibleObject.KeyboardShortcut);
    }

    [WinFormsTheory]
    [MemberData(nameof(KeyboardShortcut_Get_TestData))]
    public void ControlAccessibleObject_KeyboardShortcut_GetWithNonContainerControlParent_IgnoresParent(bool useTextForAccessibility, string text, string expected)
    {
        using var parent = new Control();
        using var ownerControl = new SubControl
        {
            Parent = parent,
            Text = text
        };
        ownerControl.SetStyle(ControlStyles.UseTextForAccessibility, useTextForAccessibility);
        var accessibleObject = new Control.ControlAccessibleObject(ownerControl);
        Assert.Equal(expected, accessibleObject.KeyboardShortcut);
    }

    [WinFormsTheory]
    [MemberData(nameof(KeyboardShortcut_Get_TestData))]
    public void ControlAccessibleObject_KeyboardShortcut_GetWithContainerControlParentWithoutPreviousLabel_IgnoresParent(bool useTextForAccessibility, string text, string expected)
    {
        using var parent = new ContainerControl();
        using var ownerControl = new SubControl
        {
            Parent = parent,
            Text = text
        };
        ownerControl.SetStyle(ControlStyles.UseTextForAccessibility, useTextForAccessibility);
        var accessibleObject = new Control.ControlAccessibleObject(ownerControl);
        Assert.Equal(expected, accessibleObject.KeyboardShortcut);
    }

    public static IEnumerable<object[]> KeyboardShortcut_GetWithPreviousLabel_TestData()
    {
        yield return new object[] { true, null, null, null };
        yield return new object[] { true, null, string.Empty, null };
        yield return new object[] { true, null, "LabelText", null };
        yield return new object[] { true, string.Empty, null, null };
        yield return new object[] { true, string.Empty, string.Empty, null };
        yield return new object[] { true, string.Empty, "LabelText", null };
        yield return new object[] { true, "Text", null, null };
        yield return new object[] { true, "Text", string.Empty, null };
        yield return new object[] { true, "Text", "LabelText", null };
        yield return new object[] { false, null, null, null };
        yield return new object[] { false, null, string.Empty, null };
        yield return new object[] { false, null, "LabelText", null };
        yield return new object[] { false, string.Empty, null, null };
        yield return new object[] { false, string.Empty, string.Empty, null };
        yield return new object[] { false, string.Empty, "LabelText", null };
        yield return new object[] { false, "Text", null, null };
        yield return new object[] { false, "Text", string.Empty, null };
        yield return new object[] { false, "Text", "LabelText", null };

        // With mnemonic.
        yield return new object[] { true, "&", null, null };
        yield return new object[] { true, "&&a", null, null };
        yield return new object[] { true, "a&", null, null };
        yield return new object[] { true, "a&b", null, "Alt+b" };
        yield return new object[] { true, "a&bc", null, "Alt+b" };
        yield return new object[] { true, null, "&", null };
        yield return new object[] { true, null, "&&a", null };
        yield return new object[] { true, null, "a&", null };
        yield return new object[] { true, null, "a&b", "Alt+b" };
        yield return new object[] { true, null, "a&bc", "Alt+b" };

        yield return new object[] { false, "&", null, null };
        yield return new object[] { false, "&&a", null, null };
        yield return new object[] { false, "a&", null, null };
        yield return new object[] { false, "a&b", null, null };
        yield return new object[] { false, "a&bc", null, null };
        yield return new object[] { false, null, "&", null };
        yield return new object[] { false, null, "&&a", null };
        yield return new object[] { false, null, "a&", null };
        yield return new object[] { false, null, "a&b", "Alt+b" };
        yield return new object[] { false, null, "a&bc", "Alt+b" };
    }

    [WinFormsTheory]
    [MemberData(nameof(KeyboardShortcut_GetWithPreviousLabel_TestData))]
    public void ControlAccessibleObject_KeyboardShortcut_GetWithContainerControlParentWithPreviousLabel_ReturnsExpected(bool useTextForAccessibility, string text, string labelText, string expected)
    {
        using var parent = new ContainerControl();
        using var previousLabel = new Label
        {
            Parent = parent,
            Text = labelText
        };
        using var previousControl = new Control
        {
            Parent = parent,
            Visible = false
        };
        using var ownerControl = new SubControl
        {
            Parent = parent,
            Text = text
        };
        ownerControl.SetStyle(ControlStyles.UseTextForAccessibility, useTextForAccessibility);
        var accessibleObject = new Control.ControlAccessibleObject(ownerControl);
        Assert.Equal(expected, accessibleObject.KeyboardShortcut);
    }

    [WinFormsTheory]
    [MemberData(nameof(KeyboardShortcut_GetWithPreviousLabel_TestData))]
    public void ControlAccessibleObject_KeyboardShortcut_GetWithPreviousNotTabStopAndPreviousLabel_IgnoresPreviousLabel(bool useTextForAccessibility, string text, string labelText, string expected)
    {
        using var parent = new ContainerControl();
        using var previousLabel = new Label
        {
            Parent = parent,
            Text = labelText
        };
        using var previousControl = new Control
        {
            Parent = parent,
            TabStop = false
        };
        using var ownerControl = new SubControl
        {
            Parent = parent,
            Text = text
        };
        ownerControl.SetStyle(ControlStyles.UseTextForAccessibility, useTextForAccessibility);
        var accessibleObject = new Control.ControlAccessibleObject(ownerControl);
        Assert.Equal(expected, accessibleObject.KeyboardShortcut);
    }

    [WinFormsTheory]
    [MemberData(nameof(KeyboardShortcut_Get_TestData))]
    public void ControlAccessibleObject_KeyboardShortcut_GetWithPreviousTabStopVisibleAndPreviousLabel_IgnoresPreviousLabel(bool useTextForAccessibility, string text, string expected)
    {
        using var parent = new ContainerControl();
        using var previousLabel = new Label
        {
            Parent = parent,
            Text = "LabelText"
        };
        using var previousControl = new Control
        {
            Parent = parent
        };
        using var ownerControl = new SubControl
        {
            Parent = parent,
            Text = text
        };
        ownerControl.SetStyle(ControlStyles.UseTextForAccessibility, useTextForAccessibility);
        var accessibleObject = new Control.ControlAccessibleObject(ownerControl);
        Assert.Equal(expected, accessibleObject.KeyboardShortcut);
    }

    public static IEnumerable<object[]> Name_Get_TestData()
    {
        yield return new object[] { true, null, null, null };
        yield return new object[] { true, null, string.Empty, null };
        yield return new object[] { true, null, "text", "text" };
        yield return new object[] { true, string.Empty, null, string.Empty };
        yield return new object[] { true, string.Empty, string.Empty, string.Empty };
        yield return new object[] { true, string.Empty, "text", string.Empty };
        yield return new object[] { true, "name", null, "name" };
        yield return new object[] { true, "name", string.Empty, "name" };
        yield return new object[] { true, "name", "text", "name" };

        yield return new object[] { false, null, null, null };
        yield return new object[] { false, null, string.Empty, null };
        yield return new object[] { false, null, "text", null };
        yield return new object[] { false, string.Empty, null, string.Empty };
        yield return new object[] { false, string.Empty, string.Empty, string.Empty };
        yield return new object[] { false, string.Empty, "text", string.Empty };
        yield return new object[] { false, "name", null, "name" };
        yield return new object[] { false, "name", string.Empty, "name" };
        yield return new object[] { false, "name", "text", "name" };

        // With mnemonic.
        yield return new object[] { true, "Name1&Name2", "text", "Name1&Name2" };
        yield return new object[] { true, null, "&", string.Empty };
        yield return new object[] { true, null, "&&Name", "&Name" };
        yield return new object[] { true, null, "Name1&Name2", "Name1Name2" };
        yield return new object[] { true, null, "Name1&Name2&Name3", "Name1Name2Name3" };
        yield return new object[] { true, null, "Name1&Name2&", "Name1Name2" };
        yield return new object[] { false, "Name1&Name2", "text", "Name1&Name2" };
        yield return new object[] { false, null, "&", null };
        yield return new object[] { false, null, "&&Name", null };
        yield return new object[] { false, null, "Name1&Name2", null };
        yield return new object[] { false, null, "Name1&Name2&Name3", null };
        yield return new object[] { false, null, "Name1&Name2&", null };
    }

    [WinFormsTheory]
    [MemberData(nameof(Name_Get_TestData))]
    public void ControlAccessibleObject_Name_Get_ReturnsExpected(bool useTextForAccessibility, string accessibleName, string text, string expected)
    {
        using var ownerControl = new SubControl
        {
            AccessibleName = accessibleName,
            Text = text
        };
        ownerControl.SetStyle(ControlStyles.UseTextForAccessibility, useTextForAccessibility);
        var accessibleObject = new Control.ControlAccessibleObject(ownerControl);
        Assert.Equal(expected, accessibleObject.Name);
    }

    [WinFormsTheory]
    [MemberData(nameof(Name_Get_TestData))]
    public void ControlAccessibleObject_Name_GetWithNonContainerControlParent_IgnoresParent(bool useTextForAccessibility, string accessibleName, string text, string expected)
    {
        using var parent = new Control();
        using var ownerControl = new SubControl
        {
            Parent = parent,
            AccessibleName = accessibleName,
            Text = text
        };
        ownerControl.SetStyle(ControlStyles.UseTextForAccessibility, useTextForAccessibility);
        var accessibleObject = new Control.ControlAccessibleObject(ownerControl);
        Assert.Equal(expected, accessibleObject.Name);
    }

    [WinFormsTheory]
    [MemberData(nameof(Name_Get_TestData))]
    public void ControlAccessibleObject_Name_GetWithContainerControlParentEmpty_IgnoresParent(bool useTextForAccessibility, string accessibleName, string text, string expected)
    {
        using var parent = new ContainerControl();
        using var ownerControl = new SubControl
        {
            Parent = parent,
            AccessibleName = accessibleName,
            Text = text
        };
        ownerControl.SetStyle(ControlStyles.UseTextForAccessibility, useTextForAccessibility);
        var accessibleObject = new Control.ControlAccessibleObject(ownerControl);
        Assert.Equal(expected, accessibleObject.Name);
    }

    public static IEnumerable<object[]> Name_GetWithPreviousLabel_TestData()
    {
        yield return new object[] { true, null, null, null, null };
        yield return new object[] { true, null, null, string.Empty, null };
        yield return new object[] { true, null, null, "LabelText", "LabelText" };
        yield return new object[] { true, null, string.Empty, null, null };
        yield return new object[] { true, null, string.Empty, string.Empty, null };
        yield return new object[] { true, null, string.Empty, "LabelText", "LabelText" };
        yield return new object[] { true, null, "text", null, "text" };
        yield return new object[] { true, null, "text", string.Empty, "text" };
        yield return new object[] { true, null, "text", "LabelText", "text" };
        yield return new object[] { true, string.Empty, null, null, string.Empty };
        yield return new object[] { true, string.Empty, null, string.Empty, string.Empty };
        yield return new object[] { true, string.Empty, null, "LabelText", string.Empty };
        yield return new object[] { true, string.Empty, string.Empty, null, string.Empty };
        yield return new object[] { true, string.Empty, string.Empty, string.Empty, string.Empty };
        yield return new object[] { true, string.Empty, string.Empty, "LabelText", string.Empty };
        yield return new object[] { true, string.Empty, "text", null, string.Empty };
        yield return new object[] { true, string.Empty, "text", string.Empty, string.Empty };
        yield return new object[] { true, string.Empty, "text", "LabelText", string.Empty };
        yield return new object[] { true, "name", null, null, "name" };
        yield return new object[] { true, "name", null, string.Empty, "name" };
        yield return new object[] { true, "name", null, "LabelText", "name" };
        yield return new object[] { true, "name", string.Empty, null, "name" };
        yield return new object[] { true, "name", string.Empty, string.Empty, "name" };
        yield return new object[] { true, "name", string.Empty, "LabelText", "name" };
        yield return new object[] { true, "name", "text", null, "name" };
        yield return new object[] { true, "name", "text", string.Empty, "name" };
        yield return new object[] { true, "name", "text", "LabelText", "name" };

        yield return new object[] { false, null, null, null, null };
        yield return new object[] { false, null, null, string.Empty, null };
        yield return new object[] { false, null, null, "LabelText", "LabelText" };
        yield return new object[] { false, null, string.Empty, null, null };
        yield return new object[] { false, null, string.Empty, string.Empty, null };
        yield return new object[] { false, null, string.Empty, "LabelText", "LabelText" };
        yield return new object[] { false, null, "text", null, null };
        yield return new object[] { false, null, "text", string.Empty, null };
        yield return new object[] { false, null, "text", "LabelText", "LabelText" };
        yield return new object[] { false, string.Empty, null, null, string.Empty };
        yield return new object[] { false, string.Empty, null, string.Empty, string.Empty };
        yield return new object[] { false, string.Empty, null, "LabelText", string.Empty };
        yield return new object[] { false, string.Empty, string.Empty, null, string.Empty };
        yield return new object[] { false, string.Empty, string.Empty, string.Empty, string.Empty };
        yield return new object[] { false, string.Empty, string.Empty, "LabelText", string.Empty };
        yield return new object[] { false, string.Empty, "text", null, string.Empty };
        yield return new object[] { false, string.Empty, "text", string.Empty, string.Empty };
        yield return new object[] { false, string.Empty, "text", "LabelText", string.Empty };
        yield return new object[] { false, "name", null, null, "name" };
        yield return new object[] { false, "name", null, string.Empty, "name" };
        yield return new object[] { false, "name", null, "LabelText", "name" };
        yield return new object[] { false, "name", string.Empty, null, "name" };
        yield return new object[] { false, "name", string.Empty, string.Empty, "name" };
        yield return new object[] { false, "name", string.Empty, "LabelText", "name" };
        yield return new object[] { false, "name", "text", null, "name" };
        yield return new object[] { false, "name", "text", string.Empty, "name" };
        yield return new object[] { false, "name", "text", "LabelText", "name" };

        // With mnemonic.
        yield return new object[] { true, "Name1&Name2", "text", null, "Name1&Name2" };
        yield return new object[] { true, null, "&", null, string.Empty };
        yield return new object[] { true, null, "&&Name", null, "&Name" };
        yield return new object[] { true, null, "Name1&Name2", null, "Name1Name2" };
        yield return new object[] { true, null, "Name1&Name2&Name3", null, "Name1Name2Name3" };
        yield return new object[] { true, null, "Name1&Name2&", null, "Name1Name2" };
        yield return new object[] { true, null, null, "&", string.Empty };
        yield return new object[] { true, null, null, "&&Name", "&Name" };
        yield return new object[] { true, null, null, "Name1&Name2", "Name1Name2" };
        yield return new object[] { true, null, null, "Name1&Name2&Name3", "Name1Name2Name3" };
        yield return new object[] { true, null, null, "Name1&Name2&", "Name1Name2" };
        yield return new object[] { false, "Name1&Name2", "text", null, "Name1&Name2" };
        yield return new object[] { false, null, "&", null, null };
        yield return new object[] { false, null, "&&Name", null, null };
        yield return new object[] { false, null, "Name1&Name2", null, null };
        yield return new object[] { false, null, "Name1&Name2&Name3", null, null };
        yield return new object[] { false, null, "Name1&Name2&", null, null };
        yield return new object[] { false, null, null, "&", string.Empty };
        yield return new object[] { false, null, null, "&&Name", "&Name" };
        yield return new object[] { false, null, null, "Name1&Name2", "Name1Name2" };
        yield return new object[] { false, null, null, "Name1&Name2&Name3", "Name1Name2Name3" };
        yield return new object[] { false, null, null, "Name1&Name2&", "Name1Name2" };
    }

    [WinFormsTheory]
    [MemberData(nameof(Name_GetWithPreviousLabel_TestData))]
    public void ControlAccessibleObject_Name_GetWithContainerControlParentWithPreviousLabel_ReturnsExpected(bool useTextForAccessibility, string accessibleName, string text, string labelText, string expected)
    {
        using var parent = new ContainerControl();
        using var previousLabel = new Label
        {
            Parent = parent,
            Text = labelText
        };
        using var previousControl = new Control
        {
            Parent = parent,
            Visible = false
        };
        using var ownerControl = new SubControl
        {
            Parent = parent,
            AccessibleName = accessibleName,
            Text = text
        };
        ownerControl.SetStyle(ControlStyles.UseTextForAccessibility, useTextForAccessibility);
        var accessibleObject = new Control.ControlAccessibleObject(ownerControl);
        Assert.Equal(expected, accessibleObject.Name);
    }

    [WinFormsTheory]
    [MemberData(nameof(Name_GetWithPreviousLabel_TestData))]
    public void ControlAccessibleObject_Name_GetWithPreviousNotTabStopAndPreviousLabel_ReturnsExpected(bool useTextForAccessibility, string accessibleName, string text, string labelText, string expected)
    {
        using var parent = new ContainerControl();
        using var previousLabel = new Label
        {
            Parent = parent,
            Text = labelText
        };
        using var previousControl = new Control
        {
            Parent = parent,
            TabStop = false
        };
        using var ownerControl = new SubControl
        {
            Parent = parent,
            AccessibleName = accessibleName,
            Text = text
        };
        ownerControl.SetStyle(ControlStyles.UseTextForAccessibility, useTextForAccessibility);
        var accessibleObject = new Control.ControlAccessibleObject(ownerControl);
        Assert.Equal(expected, accessibleObject.Name);
    }

    [WinFormsTheory]
    [MemberData(nameof(Name_Get_TestData))]
    public void ControlAccessibleObject_Name_GetWithPreviousTabStopVisibleAndPreviousLabel_ReturnsExpected(bool useTextForAccessibility, string accessibleName, string text, string expected)
    {
        using var parent = new ContainerControl();
        using var previousLabel = new Label
        {
            Parent = parent,
            Text = "LabelText"
        };
        using var previousControl = new Control
        {
            Parent = parent
        };
        using var ownerControl = new SubControl
        {
            Parent = parent,
            AccessibleName = accessibleName,
            Text = text
        };
        ownerControl.SetStyle(ControlStyles.UseTextForAccessibility, useTextForAccessibility);
        var accessibleObject = new Control.ControlAccessibleObject(ownerControl);
        Assert.Equal(expected, accessibleObject.Name);
    }

    [WinFormsTheory]
    [StringWithNullData]
    public void ControlAccessibleObject_Name_Set_GetReturnsExpected(string value)
    {
        using var ownerControl = new Control();
        var accessibleObject = new Control.ControlAccessibleObject(ownerControl);

        accessibleObject.Name = value;
        Assert.Equal(value, accessibleObject.Name);
        Assert.Empty(ownerControl.Name);
        Assert.Equal(value, ownerControl.AccessibleName);

        // Set same.
        accessibleObject.Name = value;
        Assert.Equal(value, accessibleObject.Name);
        Assert.Empty(ownerControl.Name);
        Assert.Equal(value, ownerControl.AccessibleName);
    }

    public static IEnumerable<object[]> Role_Get_TestData()
    {
        yield return new object[] { AccessibleRole.None };
        yield return new object[] { AccessibleRole.TitleBar };
        yield return new object[] { AccessibleRole.MenuBar };
        yield return new object[] { AccessibleRole.ScrollBar };
        yield return new object[] { AccessibleRole.Grip };
        yield return new object[] { AccessibleRole.Sound };
        yield return new object[] { AccessibleRole.Cursor };
        yield return new object[] { AccessibleRole.Caret };
        yield return new object[] { AccessibleRole.Alert };
        yield return new object[] { AccessibleRole.Window };
        yield return new object[] { AccessibleRole.Client };
        yield return new object[] { AccessibleRole.MenuPopup };
        yield return new object[] { AccessibleRole.MenuItem };
        yield return new object[] { AccessibleRole.ToolTip };
        yield return new object[] { AccessibleRole.Application };
        yield return new object[] { AccessibleRole.Document };
        yield return new object[] { AccessibleRole.Pane };
        yield return new object[] { AccessibleRole.Chart };
        yield return new object[] { AccessibleRole.Dialog };
        yield return new object[] { AccessibleRole.Border };
        yield return new object[] { AccessibleRole.Grouping };
        yield return new object[] { AccessibleRole.Separator };
        yield return new object[] { AccessibleRole.ToolBar };
        yield return new object[] { AccessibleRole.StatusBar };
        yield return new object[] { AccessibleRole.Table };
        yield return new object[] { AccessibleRole.ColumnHeader };
        yield return new object[] { AccessibleRole.RowHeader };
        yield return new object[] { AccessibleRole.Column };
        yield return new object[] { AccessibleRole.Row };
        yield return new object[] { AccessibleRole.Cell };
        yield return new object[] { AccessibleRole.Link };
        yield return new object[] { AccessibleRole.HelpBalloon };
        yield return new object[] { AccessibleRole.Character };
        yield return new object[] { AccessibleRole.List };
        yield return new object[] { AccessibleRole.ListItem };
        yield return new object[] { AccessibleRole.Outline };
        yield return new object[] { AccessibleRole.OutlineItem };
        yield return new object[] { AccessibleRole.PageTab };
        yield return new object[] { AccessibleRole.PropertyPage };
        yield return new object[] { AccessibleRole.Indicator };
        yield return new object[] { AccessibleRole.Graphic };
        yield return new object[] { AccessibleRole.StaticText };
        yield return new object[] { AccessibleRole.Text };
        yield return new object[] { AccessibleRole.PushButton };
        yield return new object[] { AccessibleRole.CheckButton };
        yield return new object[] { AccessibleRole.RadioButton };
        yield return new object[] { AccessibleRole.ComboBox };
        yield return new object[] { AccessibleRole.DropList };
        yield return new object[] { AccessibleRole.ProgressBar };
        yield return new object[] { AccessibleRole.Dial };
        yield return new object[] { AccessibleRole.HotkeyField };
        yield return new object[] { AccessibleRole.Slider };
        yield return new object[] { AccessibleRole.SpinButton };
        yield return new object[] { AccessibleRole.Diagram };
        yield return new object[] { AccessibleRole.Animation };
        yield return new object[] { AccessibleRole.Equation };
        yield return new object[] { AccessibleRole.ButtonDropDown };
        yield return new object[] { AccessibleRole.ButtonMenu };
        yield return new object[] { AccessibleRole.ButtonDropDownGrid };
        yield return new object[] { AccessibleRole.WhiteSpace };
        yield return new object[] { AccessibleRole.PageTabList };
        yield return new object[] { AccessibleRole.Clock };
        yield return new object[] { AccessibleRole.SplitButton };
        yield return new object[] { AccessibleRole.IpAddress };
        yield return new object[] { AccessibleRole.OutlineButton };
    }

    [WinFormsTheory]
    [MemberData(nameof(Role_Get_TestData))]
    public void ControlAccessibleObject_Role_GetWithAccessibleRole_ReturnsExpected(AccessibleRole accessibleRole)
    {
        using var ownerControl = new Control
        {
            AccessibleRole = accessibleRole
        };
        var accessibleObject = new Control.ControlAccessibleObject(ownerControl);
        Assert.Equal(accessibleRole, accessibleObject.Role);
    }

    [WinFormsTheory]
    [StringWithNullData]
    public void ControlAccessibleObject_Value_Set_GetReturnsNull_IfHandleIsCreated(string value)
    {
        using var ownerControl = new Control();
        ownerControl.CreateControl();
        var accessibleObject = new Control.ControlAccessibleObject(ownerControl);

        accessibleObject.Value = value;
        Assert.Null(accessibleObject.Value);

        // Set same.
        accessibleObject.Value = value;
        Assert.Null(accessibleObject.Value);
        Assert.True(ownerControl.IsHandleCreated);
    }

    [WinFormsTheory]
    [StringWithNullData]
    public void ControlAccessibleObject_Value_Set_GetReturnsNull_IfHandleIsNotCreated(string value)
    {
        using var ownerControl = new Control();
        var accessibleObject = new Control.ControlAccessibleObject(ownerControl);

        accessibleObject.Value = value;
        Assert.Equal(string.Empty, accessibleObject.Value);

        // Set same.
        accessibleObject.Value = value;
        Assert.Equal(string.Empty, accessibleObject.Value);
        Assert.False(ownerControl.IsHandleCreated);
    }

    [WinFormsFact]
    public void ControlAccessibleObject_DoDefaultAction_InvokeDefault_Nop()
    {
        using var ownerControl = new Control();
        var accessibleObject = new Control.ControlAccessibleObject(ownerControl);
        accessibleObject.DoDefaultAction();
    }

    [WinFormsFact]
    public void ControlAccessibleObject_GetChildCount_InvokeDefault_ReturnsMinusOne()
    {
        using var ownerControl = new Control();
        var accessibleObject = new Control.ControlAccessibleObject(ownerControl);
        Assert.Equal(-1, accessibleObject.GetChildCount());
    }

    [WinFormsFact]
    public void ControlAccessibleObject_GetChildCount_InvokeWithChildren_ReturnsMinusOne()
    {
        using var child = new Control();
        using var ownerControl = new Control();
        ownerControl.Controls.Add(child);
        var accessibleObject = new Control.ControlAccessibleObject(ownerControl);
        Assert.Equal(-1, accessibleObject.GetChildCount());
    }

    [WinFormsTheory]
    [InlineData(-1)]
    [InlineData(0)]
    [InlineData(1)]
    public void ControlAccessibleObject_GetChild_InvokeDefault_ReturnsNull(int index)
    {
        using var ownerControl = new Control();
        var accessibleObject = new Control.ControlAccessibleObject(ownerControl);
        Assert.Null(accessibleObject.GetChild(index));
    }

    [WinFormsFact]
    public void ControlAccessibleObject_GetFocused_InvokeDefault_ReturnsNull()
    {
        using var ownerControl = new Control();
        var accessibleObject = new Control.ControlAccessibleObject(ownerControl);
        Assert.Null(accessibleObject.GetFocused());
    }

    [WinFormsFact]
    public void ControlAccessibleObject_GetHelpTopic_InvokeDefault_ReturnsMinusOne()
    {
        var accessibleObject = new AccessibleObject();
        Assert.Equal(-1, accessibleObject.GetHelpTopic(out string fileName));
        Assert.Null(fileName);
    }

    [WinFormsTheory]
    [InlineData(null, null, 0, true, 0)]
    [InlineData("", "", 0, true, 0)]
    [InlineData("HelpNamespace", "invalid", 0, true, 0)]
    [InlineData("HelpNamespace", "1", 1, true, 0)]
    [InlineData(null, null, 0, false, -1)]
    [InlineData("", "", 0, false, -1)]
    [InlineData("HelpNamespace", "invalid", 0, false, -1)]
    [InlineData("HelpNamespace", "1", 1, false, -1)]
    public void ControlAccessibleObject_GetHelpTopic_InvokeWithQueryAccessibilityHelpEvent_ReturnsExpected(
        string helpNamespace,
        string helpKeyword,
        int expectedResult,
        bool createControl,
        int expectedResultWithoutHandler)
    {
        using var ownerControl = new Control();
        if (createControl)
        {
            ownerControl.CreateControl();
        }

        Assert.Equal(createControl, ownerControl.IsHandleCreated);
        var accessibleObject = new Control.ControlAccessibleObject(ownerControl);
        Assert.Equal(createControl, ownerControl.IsHandleCreated);

        int callCount = 0;
        void handler(object sender, QueryAccessibilityHelpEventArgs e)
        {
            Assert.Same(ownerControl, sender);
            Assert.Null(e.HelpKeyword);
            Assert.Null(e.HelpNamespace);
            Assert.Null(e.HelpString);

            e.HelpNamespace = helpNamespace;
            e.HelpKeyword = helpKeyword;
            callCount++;
        }

        ownerControl.QueryAccessibilityHelp += handler;

        // Get with handler.
        Assert.Equal(expectedResult, accessibleObject.GetHelpTopic(out string fileName));
        Assert.Equal(helpNamespace, fileName);
        Assert.Equal(1, callCount);

        // Get again.
        Assert.Equal(expectedResult, accessibleObject.GetHelpTopic(out fileName));
        Assert.Equal(helpNamespace, fileName);
        Assert.Equal(2, callCount);

        // Remove handler.
        ownerControl.QueryAccessibilityHelp -= handler;
        Assert.Equal(expectedResultWithoutHandler, accessibleObject.GetHelpTopic(out fileName));
        Assert.Null(fileName);
        Assert.Equal(2, callCount);
    }

    [WinFormsFact]
    public void ControlAccessibleObject_GetSelected_InvokeDefault_ReturnsNull()
    {
        using var ownerControl = new Control();
        var accessibleObject = new Control.ControlAccessibleObject(ownerControl);
        Assert.Null(accessibleObject.GetSelected());
    }

    [WinFormsTheory]
    [InlineData(-1, -2)]
    [InlineData(0, 0)]
    [InlineData(1, 2)]
    public void AccessibleObject_HitTest_InvokeDefault_ReturnsNull(int x, int y)
    {
        using var ownerControl = new Control();
        var accessibleObject = new Control.ControlAccessibleObject(ownerControl);
        Assert.Null(accessibleObject.HitTest(x, y));
    }

    [WinFormsTheory]
    [EnumData<AccessibleNavigation>]
    public void AccessibleObject_Navigate_InvokeDefault_ReturnsNull(AccessibleNavigation navdir)
    {
        using var ownerControl = new Control();
        var accessibleObject = new Control.ControlAccessibleObject(ownerControl);
        Assert.Null(accessibleObject.Navigate(navdir));
    }

    [WinFormsTheory]
    [InlineData(AccessibleEvents.Create)]
    public void ControlAccessibleObject_NotifyClients_InvokeAccessibleEvents_Success(AccessibleEvents accEvent)
    {
        using var ownerControl = new Control();
        var accessibleObject = new Control.ControlAccessibleObject(ownerControl);
        accessibleObject.NotifyClients(accEvent);
    }

    [WinFormsTheory]
    [InlineData(AccessibleEvents.Create, -1)]
    [InlineData(AccessibleEvents.Create, 0)]
    [InlineData(AccessibleEvents.Create, 1)]
    public void ControlAccessibleObject_NotifyClients_InvokeAccessibleEventsInt_Success(AccessibleEvents accEvent, int childID)
    {
        using var ownerControl = new Control();
        var accessibleObject = new Control.ControlAccessibleObject(ownerControl);
        accessibleObject.NotifyClients(accEvent, childID);
    }

    [WinFormsTheory]
    [InlineData(AccessibleEvents.Create, -1, -1)]
    [InlineData(AccessibleEvents.Create, 1, 0)]
    [InlineData(AccessibleEvents.Create, 2, 1)]
    public void ControlAccessibleObject_NotifyClients_InvokeAccessibleEventsIntInt_Success(AccessibleEvents accEvent, int objectID, int childID)
    {
        using var ownerControl = new Control();
        var accessibleObject = new Control.ControlAccessibleObject(ownerControl);
        accessibleObject.NotifyClients(accEvent, objectID, childID);
    }

    [WinFormsFact]
    public void ControlAccessibleObject_RaiseLiveRegionChanged_Invoke_Success()
    {
        using var ownerControl = new AutomationLiveRegionControl();
        var accessibleObject = new Control.ControlAccessibleObject(ownerControl);
        accessibleObject.RaiseLiveRegionChanged();
    }

    [WinFormsFact]
    public void ControlAccessibleObject_RaiseLiveRegionChanged_InvokeNotIAutomationLiveRegion_ThrowsInvalidOperationException()
    {
        using var ownerControl = new Control();
        var accessibleObject = new Control.ControlAccessibleObject(ownerControl);
        Assert.Throws<InvalidOperationException>(() => accessibleObject.RaiseLiveRegionChanged());
    }

    [WinFormsTheory]
    [InlineData(false)]
    [InlineData(true)]
    public void ControlAccessibleObject_RaiseAutomationEvent_IsHandleCreatedFlag(bool isHandleCreated)
    {
        using var ownerControl = new Control();
        var accessibleObject = new Control.ControlAccessibleObject(ownerControl);

        Assert.False(ownerControl.IsHandleCreated);

        if (isHandleCreated)
        {
            Assert.NotEqual(IntPtr.Zero, ownerControl.Handle);
        }

        Assert.Equal(isHandleCreated, accessibleObject.RaiseAutomationEvent(UiaCore.UIA.AutomationPropertyChangedEventId));
        Assert.Equal(isHandleCreated, ownerControl.IsHandleCreated);
    }

    [WinFormsTheory]
    [InlineData(false)]
    [InlineData(true)]
    public void ControlAccessibleObject_RaiseAutomationPropertyChangedEvent_IsHandleCreatedFlag(bool isHandleCreated)
    {
        using var ownerControl = new Control();
        var accessibleObject = new Control.ControlAccessibleObject(ownerControl);

        Assert.False(ownerControl.IsHandleCreated);

        if (isHandleCreated)
        {
            Assert.NotEqual(IntPtr.Zero, ownerControl.Handle);
        }

        Assert.Equal(isHandleCreated, accessibleObject.RaiseAutomationPropertyChangedEvent(UiaCore.UIA.NamePropertyId, ownerControl.Name, ownerControl.Name));
        Assert.Equal(isHandleCreated, ownerControl.IsHandleCreated);
    }

    [WinFormsFact]
    public void ControlAccessibleObject_ToString_Invoke_Success()
    {
        using var ownerControl = new Control();
        var accessibleObject = new Control.ControlAccessibleObject(ownerControl);
        Assert.Equal("ControlAccessibleObject: Owner = System.Windows.Forms.Control", accessibleObject.ToString());
    }

    [WinFormsFact]
    public void ControlAccessibleObject_IAccessibleaccFocus_InvokeDefault_ReturnsNull()
    {
        using var ownerControl = new Control();
        var accessibleObject = new Control.ControlAccessibleObject(ownerControl);
        IAccessible iAccessible = accessibleObject;
        Assert.Null(iAccessible.accFocus);
    }

    [WinFormsTheory]
    [InlineData(true, -1, -2, 0)]
    [InlineData(true, 0, 0, 0)]
    [InlineData(true, 1, 2, 0)]
    [InlineData(false, -1, -2, null)]
    [InlineData(false, 0, 0, null)]
    [InlineData(false, 1, 2, null)]
    public void AccessibleObject_IAccessibleaccHitTest_InvokeDefault_ReturnsExpectedValue(bool createControl, int x, int y, int? expectedValue)
    {
        using var ownerControl = new Control();
        if (createControl)
        {
            ownerControl.CreateControl();
        }

        Assert.Equal(createControl, ownerControl.IsHandleCreated);

        var accessibleObject = new Control.ControlAccessibleObject(ownerControl);
        Assert.Equal(createControl, ownerControl.IsHandleCreated);
        IAccessible iAccessible = accessibleObject;
        Assert.Equal(expectedValue, iAccessible.accHitTest(x, y));
    }

    [WinFormsTheory]
    [InlineData(true)]
    [InlineData(false)]
    public void ControlAccessibleObject_IAccessibleaccParent_InvokeDefault_ReturnsExpectedValue(bool createControl)
    {
        using var ownerControl = new Control();
        if (createControl)
        {
            ownerControl.CreateControl();
        }

        Assert.Equal(createControl, ownerControl.IsHandleCreated);

        var accessibleObject = new Control.ControlAccessibleObject(ownerControl);
        Assert.Equal(createControl, ownerControl.IsHandleCreated);
        IAccessible iAccessible = accessibleObject;
        Assert.Equal(createControl, iAccessible.accParent is not null);
    }

    [WinFormsFact]
    public void ControlAccessibleObject_IAccessibleaccSelection_InvokeDefault_ReturnsNull()
    {
        using var ownerControl = new Control();
        var accessibleObject = new Control.ControlAccessibleObject(ownerControl);
        IAccessible iAccessible = accessibleObject;
        Assert.Null(iAccessible.accSelection);
    }

    [WinFormsTheory]
    [InlineData(-1)]
    [InlineData(1)]
    public void ControlAccessibleObject_IAccessibleget_accChild_InvokeNoSuchChild_ReturnsNull(int childID)
    {
        using var ownerControl = new Control();
        var accessibleObject = new Control.ControlAccessibleObject(ownerControl);
        IAccessible iAccessible = accessibleObject;
        Assert.Null(iAccessible.get_accChild(childID));
    }

    [WinFormsFact]
    public void ControlAccessibleObject_IAccessibleget_accChildCount_InvokeDefault_ReturnsExpected()
    {
        using var ownerControl = new Control();
        var accessibleObject = new Control.ControlAccessibleObject(ownerControl);
        IAccessible iAccessible = accessibleObject;
        Assert.Equal(0, iAccessible.accChildCount);
    }

    [WinFormsTheory]
    [InlineData(true, 1)]
    [InlineData(false, 0)]
    public void ControlAccessibleObject_IAccessibleget_accChildCount_InvokeWithChildren_ReturnsExpected(bool createControl, int expectedCount)
    {
        using var child = new Control();
        using var ownerControl = new Control();
        if (createControl)
        {
            ownerControl.CreateControl();
        }

        Assert.Equal(createControl, ownerControl.IsHandleCreated);
        ownerControl.Controls.Add(child);
        var accessibleObject = new Control.ControlAccessibleObject(ownerControl);
        Assert.Equal(createControl, ownerControl.IsHandleCreated);
        IAccessible iAccessible = accessibleObject;
        Assert.Equal(expectedCount, iAccessible.accChildCount);
    }

    [WinFormsTheory]
    [InlineData(-1)]
    [InlineData(1)]
    public void ControlAccessibleObject_IAccessibleget_accRole_InvokeNoSuchChild_ReturnsNull(object varChild)
    {
        using var ownerControl = new Control();
        var accessibleObject = new Control.ControlAccessibleObject(ownerControl);
        IAccessible iAccessible = accessibleObject;
        Assert.Null(iAccessible.get_accRole(varChild));
    }

    [WinFormsFact]
    public void ControlAccessibleObject_DoesntSupport_LegacyIAccessiblePattern()
    {
        using var control = new Control();
        var accessibleObject = control.AccessibilityObject;

        bool expected = control.SupportsUiaProviders;
        Assert.False(expected);

        bool actual = accessibleObject.IsPatternSupported(UiaCore.UIA.LegacyIAccessiblePatternId);
        Assert.Equal(expected, actual);
    }

    [WinFormsFact]
    public void ControlAccessibleObject_Supports_LegacyIAccessiblePattern_IfOwnerSupportsUia()
    {
        using var control = new Label();
        var accessibleObject = new Control.ControlAccessibleObject(control);

        Assert.True(control.SupportsUiaProviders);
        bool actual = accessibleObject.IsPatternSupported(UiaCore.UIA.LegacyIAccessiblePatternId);
        Assert.True(actual);
    }

    public static IEnumerable<object[]> ControlAccessibleObject_TestData()
    {
        return ReflectionHelper.GetPublicNotAbstractClasses<Control>().Select(type => new object[] { type });
    }

    // The weak reference is still not referenced by the accessible object of the control below, thus preventing GC collect.
    // After all field referencing owning control are removed, this method will be deprecated.
    // See: https://github.com/dotnet/winforms/issues/9224.
    public static IEnumerable<object[]> ControlAccessibleObject_UsingWeakReference_TestData()
    {
        var typesToIgnore = new[]
        {
<<<<<<< HEAD
           typeof(MonthCalendar), typeof(TreeView)
=======
           typeof(ListView), typeof(MonthCalendar)
>>>>>>> 010fd336
        };

        return ReflectionHelper.GetPublicNotAbstractClasses<Control>()
           .Where(t => !typesToIgnore.Contains(t))
           .Select(type => new object[] { type });
    }

    [WinFormsTheory]
    [MemberData(nameof(ControlAccessibleObject_TestData))]
    public void ControlAccessibleObject_Custom_Role_ReturnsExpected(Type type)
    {
        using Control control = ReflectionHelper.InvokePublicConstructor<Control>(type);

        if (!control.SupportsUiaProviders)
        {
            return;
        }

        control.AccessibleRole = AccessibleRole.Link;
        AccessibleObject controlAccessibleObject = control.AccessibilityObject;

        var accessibleObjectRole = controlAccessibleObject.Role;

        Assert.Equal(AccessibleRole.Link, accessibleObjectRole);
    }

    [WinFormsTheory]
    [MemberData(nameof(ControlAccessibleObject_TestData))]
    public void ControlAccessibleObject_GetPropertyValue_AccessKey_ReturnExpected(Type type)
    {
        using Control control = ReflectionHelper.InvokePublicConstructor<Control>(type);

        if (!control.SupportsUiaProviders)
        {
            return;
        }

        if (!s_controlsIgnoringTextChangesForTests.Contains(type))
        {
            control.Text = "&Name";
        }

        AccessibleObject controlAccessibleObject = control.AccessibilityObject;
        string expectedValue = s_controlsNotUseTextForAccessibility.Contains(type) ? string.Empty : "Alt+n";

        Assert.Equal(expectedValue, controlAccessibleObject.GetPropertyValue(UiaCore.UIA.AccessKeyPropertyId));
    }

    [WinFormsTheory]
    [MemberData(nameof(ControlAccessibleObject_TestData))]
    public void ControlAccessibleObject_IsPatternSupported_LegacyIAccessible_ReturnsTrue(Type type)
    {
        using Control control = ReflectionHelper.InvokePublicConstructor<Control>(type);

        if (!control.SupportsUiaProviders)
        {
            return;
        }

        AccessibleObject controlAccessibleObject = control.AccessibilityObject;

        bool supportsLegacyIAccessiblePatternId = controlAccessibleObject.IsPatternSupported(UiaCore.UIA.LegacyIAccessiblePatternId);

        Assert.True(supportsLegacyIAccessiblePatternId);
    }

    [WinFormsTheory]
    [MemberData(nameof(ControlAccessibleObject_TestData))]
    public void ControlAccessibleObject_Custom_Description_ReturnsExpected(Type type)
    {
        using Control control = ReflectionHelper.InvokePublicConstructor<Control>(type);

        if (!control.SupportsUiaProviders)
        {
            return;
        }

        control.AccessibleDescription = "Test Accessible Description";
        AccessibleObject controlAccessibleObject = control.AccessibilityObject;

        var accessibleObjectDescription = controlAccessibleObject.Description;

        Assert.Equal("Test Accessible Description", accessibleObjectDescription);
    }

    [WinFormsTheory]
    [MemberData(nameof(ControlAccessibleObject_TestData))]
    public void ControlAccessibleObject_GetPropertyValue_Custom_Name_ReturnsExpected(Type type)
    {
        using Control control = ReflectionHelper.InvokePublicConstructor<Control>(type);

        if (!control.SupportsUiaProviders)
        {
            return;
        }

        AccessibleObject controlAccessibleObject = control.AccessibilityObject;
        control.Name = "Name1";
        control.AccessibleName = "Test Name";

        Assert.Equal("Test Name", controlAccessibleObject.GetPropertyValue(UiaCore.UIA.LegacyIAccessibleNamePropertyId));
        Assert.Equal("Test Name", controlAccessibleObject.GetPropertyValue(UiaCore.UIA.NamePropertyId));
    }

    public static IEnumerable<object[]> ControlAccessibleObject_DefaultName_TestData()
    {
        // These controls have AccessibleName defined.
        // MonthCalendar has "Month" view by default and returns current date as AccessibleName
        var typeDefaultValues = new Dictionary<Type, string>
        {
            { typeof(DataGridViewTextBoxEditingControl), SR.DataGridView_AccEditingControlAccName },
            { typeof(DateTimePicker), string.Empty },
            { typeof(PrintPreviewDialog), SR.PrintPreviewDialog_PrintPreview }
        };

        foreach (Type type in ReflectionHelper.GetPublicNotAbstractClasses<Control>())
        {
            yield return new object[]
            {
                type,
                typeDefaultValues.ContainsKey(type) ? typeDefaultValues[type] : null
            };
        }
    }

    [WinFormsTheory]
    [MemberData(nameof(ControlAccessibleObject_DefaultName_TestData))]
    public void ControlAccessibleObject_GetPropertyValue_Default_Name_ReturnsExpected(Type type, string expectedName)
    {
        using Control control = ReflectionHelper.InvokePublicConstructor<Control>(type);

        if (!control.SupportsUiaProviders)
        {
            return;
        }

        AccessibleObject controlAccessibleObject = control.AccessibilityObject;
        Assert.Equal(expectedName, controlAccessibleObject.GetPropertyValue(UiaCore.UIA.NamePropertyId));
    }

    public static IEnumerable<object[]> ControlAccessibleObject_GetPropertyValue_ControlTypeProperty_ReturnsCorrectValue_TestData()
    {
        Array roles = Enum.GetValues(typeof(AccessibleRole));

        foreach (AccessibleRole role in roles)
        {
            yield return new object[] { role };
        }
    }

    [WinFormsTheory]
    [MemberData(nameof(ControlAccessibleObject_GetPropertyValue_ControlTypeProperty_ReturnsCorrectValue_TestData))]
    public void ControlAccessibleObject_GetPropertyValue_ControlTypeProperty_ReturnsCorrectValue(AccessibleRole role)
    {
        using Control control = new Control();
        control.AccessibleRole = role;

        UiaCore.UIA actual = (UiaCore.UIA)control.AccessibilityObject.GetPropertyValue(UiaCore.UIA.ControlTypePropertyId);
        UiaCore.UIA expected = AccessibleRoleControlTypeMap.GetControlType(role);

        Assert.Equal(expected, actual);
        // Check if the method returns an exist UIA_ControlTypeId
        Assert.True(actual >= UiaCore.UIA.ButtonControlTypeId && actual <= UiaCore.UIA.AppBarControlTypeId);
    }

    [WinFormsTheory]
    [MemberData(nameof(ControlAccessibleObject_TestData))]
    public void ControlAccessibleObject_FragmentRoot_IsNullOrOwnObject(Type type)
    {
        using NoAssertContext context = new();
        using Control control = ReflectionHelper.InvokePublicConstructor<Control>(type);

        Assert.False(control.IsHandleCreated);
        Assert.True(control.AccessibilityObject is Control.ControlAccessibleObject);

        UiaCore.IRawElementProviderFragment actual = control.AccessibilityObject.FragmentRoot;

        Assert.True(actual is null || actual == control.AccessibilityObject);
    }

    [WinFormsTheory]
    [MemberData(nameof(ControlAccessibleObject_TestData))]
    public void ControlAccessibleObject_FragmentRoot_IsToolStrip_IfControlIsUsedAsToolStripItem(Type type)
    {
        using NoAssertContext context = new();
        using ToolStrip toolStrip = new();
        using Control control = ReflectionHelper.InvokePublicConstructor<Control>(type);
        using ToolStripControlHost host = new(control);

        toolStrip.CreateControl();
        control.CreateControl();

        if (!CanBeAddedToToolStrip(control))
        {
            // A number of controls can't be added to ToolStrip. Double verify it is still the case, and exit.
            Assert.Throws<ArgumentException>(() => toolStrip.Items.Add(host));

            return;
        }

        toolStrip.Items.Add(host);

        Assert.True(control.AccessibilityObject is Control.ControlAccessibleObject);

        UiaCore.IRawElementProviderFragment actual = ((UiaCore.IRawElementProviderFragment)control.AccessibilityObject).FragmentRoot;

        Assert.Equal(toolStrip.AccessibilityObject, actual);
        Assert.True(control.IsHandleCreated);
        Assert.True(toolStrip.IsHandleCreated);
    }

    [WinFormsTheory]
    [MemberData(nameof(ControlAccessibleObject_TestData))]
    public void ControlAccessibleObject_FragmentNavigate_Parent_IsNull(Type type)
    {
        using NoAssertContext context = new();
        using Control control = ReflectionHelper.InvokePublicConstructor<Control>(type);

        Assert.True(control.AccessibilityObject is Control.ControlAccessibleObject);

        UiaCore.IRawElementProviderFragment parent
            = control.AccessibilityObject.FragmentNavigate(UiaCore.NavigateDirection.Parent);

        Assert.True(parent is null);
        Assert.False(control.IsHandleCreated);
    }

    [WinFormsTheory]
    [MemberData(nameof(ControlAccessibleObject_TestData))]
    public void ControlAccessibleObject_FragmentNavigate_Siblings_AreNull(Type type)
    {
        using NoAssertContext context = new();
        using Control control = ReflectionHelper.InvokePublicConstructor<Control>(type);

        Assert.True(control.AccessibilityObject is Control.ControlAccessibleObject);

        UiaCore.IRawElementProviderFragment nextSibling
            = control.AccessibilityObject.FragmentNavigate(UiaCore.NavigateDirection.NextSibling);
        UiaCore.IRawElementProviderFragment previousSibling
            = control.AccessibilityObject.FragmentNavigate(UiaCore.NavigateDirection.PreviousSibling);

        Assert.True(nextSibling is null);
        Assert.True(previousSibling is null);
        Assert.False(control.IsHandleCreated);
    }

    [WinFormsTheory]
    [MemberData(nameof(ControlAccessibleObject_TestData))]
    public void ControlAccessibleObject_FragmentNavigate_ParentIsToolStrip_IfControlIsUsedAsToolStripItem(Type type)
    {
        using NoAssertContext noAssertContext = new();
        using ToolStrip toolStrip = new() { Size = new Drawing.Size(1000, 25) };
        using Control control = ReflectionHelper.InvokePublicConstructor<Control>(type);
        using ToolStripControlHost host = new(control);

        toolStrip.CreateControl();
        control.CreateControl();

        if (!CanBeAddedToToolStrip(control))
        {
            // A number of controls can't be added to ToolStrip. Double verify it is still the case, and exit.
            Assert.Throws<ArgumentException>(() => toolStrip.Items.Add(host));

            return;
        }

        toolStrip.Items.Add(host);
        ((ToolStripItem)host).TestAccessor().Dynamic._parent = toolStrip;
        host.SetPlacement(ToolStripItemPlacement.Main);

        Assert.True(control.AccessibilityObject is Control.ControlAccessibleObject);

        UiaCore.IRawElementProviderFragment actual = control.AccessibilityObject.FragmentNavigate(UiaCore.NavigateDirection.Parent);
        AccessibleObject expected = toolStrip.AccessibilityObject;

        Assert.Equal(expected, actual);
        Assert.True(control.IsHandleCreated);
        Assert.True(toolStrip.IsHandleCreated);
    }

    [WinFormsTheory]
    [MemberData(nameof(ControlAccessibleObject_TestData))]
    public void ControlAccessibleObject_FragmentNavigate_NextSibling_IsNextItem_IfControlIsUsedAsToolStripItem(Type type)
    {
        using NoAssertContext noAssertContext = new();
        using ToolStrip toolStrip = new() { Size = new Drawing.Size(1000, 25) };
        using Control control = ReflectionHelper.InvokePublicConstructor<Control>(type);
        using ToolStripControlHost host = new(control);
        using ToolStripLabel label = new();
        using ToolStripButton button = new();

        toolStrip.CreateControl();
        control.CreateControl();
        toolStrip.Items.Add(label);

        if (!CanBeAddedToToolStrip(control))
        {
            // A number of controls can't be added to ToolStrip. Double verify it is still the case, and exit.
            Assert.Throws<ArgumentException>(() => toolStrip.Items.Add(host));

            return;
        }

        toolStrip.Items.Add(host);
        toolStrip.Items.Add(button);
        ((ToolStripItem)host).TestAccessor().Dynamic._parent = toolStrip;
        host.SetPlacement(ToolStripItemPlacement.Main);

        Assert.True(control.AccessibilityObject is Control.ControlAccessibleObject);

        UiaCore.IRawElementProviderFragment actual = control.AccessibilityObject.FragmentNavigate(UiaCore.NavigateDirection.NextSibling);
        AccessibleObject expected = button.AccessibilityObject;

        Assert.Equal(expected, actual);
        Assert.True(control.IsHandleCreated);
        Assert.True(toolStrip.IsHandleCreated);
    }

    [WinFormsTheory]
    [MemberData(nameof(ControlAccessibleObject_TestData))]
    public void ControlAccessibleObject_FragmentNavigate_PreviousSibling_IsPreviousItem_IfControlIsUsedAsToolStripItem(Type type)
    {
        using NoAssertContext noAssertContext = new();
        using ToolStrip toolStrip = new() { Size = new Drawing.Size(1000, 25) };
        using Control control = ReflectionHelper.InvokePublicConstructor<Control>(type);
        using ToolStripControlHost host = new(control);
        using ToolStripLabel label = new();

        toolStrip.CreateControl();
        control.CreateControl();
        toolStrip.Items.Add(label);

        if (!CanBeAddedToToolStrip(control))
        {
            // A number of controls can't be added to ToolStrip. Double verify it is still the case, and exit.
            Assert.Throws<ArgumentException>(() => toolStrip.Items.Add(host));

            return;
        }

        toolStrip.Items.Add(host);
        ((ToolStripItem)host).TestAccessor().Dynamic._parent = toolStrip;
        host.SetPlacement(ToolStripItemPlacement.Main);

        Assert.True(control.AccessibilityObject is Control.ControlAccessibleObject);

        UiaCore.IRawElementProviderFragment actual = control.AccessibilityObject.FragmentNavigate(UiaCore.NavigateDirection.PreviousSibling);
        AccessibleObject expected = label.AccessibilityObject;

        Assert.Equal(expected, actual);
        Assert.True(control.IsHandleCreated);
        Assert.True(toolStrip.IsHandleCreated);
    }

    [WinFormsFact]
    public void ControlAccessibleObject_GetPropertyValue_AutomationId_ReturnsExpected()
    {
        using Control ownerControl = new() { Name = "test name" };
        string expected = ownerControl.Name;
        object actual = ownerControl.AccessibilityObject.GetPropertyValue(UiaCore.UIA.AutomationIdPropertyId);

        Assert.Equal(expected, actual);
        Assert.False(ownerControl.IsHandleCreated);
    }

    [WinFormsFact]
    public void ControlAccessibleObject_DoesNotRootControl()
    {
        Control.ControlAccessibleObject accessibleObject = CreateAndDisposeControl();
        GC.Collect(GC.MaxGeneration, GCCollectionMode.Forced, blocking: true);
        Assert.False(accessibleObject.TryGetOwnerAs(out Control _));

        [MethodImpl(MethodImplOptions.NoInlining)]
        static Control.ControlAccessibleObject CreateAndDisposeControl()
        {
            using Control control = new();
            var accessibleObject = (Control.ControlAccessibleObject)control.AccessibilityObject;
            Assert.NotNull(accessibleObject);
            Assert.True(accessibleObject.TryGetOwnerAs(out Control _));

            return accessibleObject;
        }
    }

    [WinFormsTheory]
    [MemberData(nameof(ControlAccessibleObject_UsingWeakReference_TestData))]
    public void ControlAccessibleObject_DoesNotRootControls_AllPublicControl(Type type)
    {
        Control.ControlAccessibleObject accessibleObject = CreateAndDisposeControl(type);
        GC.Collect(GC.MaxGeneration, GCCollectionMode.Forced, blocking: true);
        Assert.False(accessibleObject.TryGetOwnerAs(out Control _));

        [MethodImpl(MethodImplOptions.NoInlining)]
        static Control.ControlAccessibleObject CreateAndDisposeControl(Type type)
        {
            using Control control = ReflectionHelper.InvokePublicConstructor<Control>(type);
            var accessibleObject = (Control.ControlAccessibleObject)control.AccessibilityObject;
            Assert.NotNull(accessibleObject);
            Assert.True(accessibleObject.TryGetOwnerAs(out Control _));

            return accessibleObject;
        }
    }

    // ContextMenuStrip, From, ToolStripDropDown, ToolStripDropDownMenu
    // are Top level controls that can't be added to a ToolStrip.
    // A TabPage can be added to a TabControl only (see TabPage.AssignParent method).
    private bool CanBeAddedToToolStrip(Control control)
        => !(control is ContextMenuStrip
            || control is Form
            || control is ToolStripDropDown
            || control is ToolStripDropDownMenu
            || control is TabPage);

    private class AutomationLiveRegionControl : Control, IAutomationLiveRegion
    {
        public AutomationLiveSetting LiveSetting { get; set; }
    }

    private class SubControl : Control
    {
        public new void SetStyle(ControlStyles flag, bool value) => base.SetStyle(flag, value);
    }
}<|MERGE_RESOLUTION|>--- conflicted
+++ resolved
@@ -1219,11 +1219,7 @@
     {
         var typesToIgnore = new[]
         {
-<<<<<<< HEAD
-           typeof(MonthCalendar), typeof(TreeView)
-=======
-           typeof(ListView), typeof(MonthCalendar)
->>>>>>> 010fd336
+           typeof(MonthCalendar)
         };
 
         return ReflectionHelper.GetPublicNotAbstractClasses<Control>()

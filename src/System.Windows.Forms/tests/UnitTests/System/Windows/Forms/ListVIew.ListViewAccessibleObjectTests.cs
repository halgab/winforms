--- conflicted
+++ resolved
@@ -1,4 +1,4 @@
-﻿// Licensed to the .NET Foundation under one or more agreements.
+// Licensed to the .NET Foundation under one or more agreements.
 // The .NET Foundation licenses this file to you under the MIT license.
 // See the LICENSE file in the project root for more information.
 
@@ -253,8 +253,6 @@
 
             Assert.True((bool)listAccessibleObject.GetPropertyValue(UiaCore.UIA.IsMultipleViewPatternAvailablePropertyId));
             Assert.False(list.IsHandleCreated);
-<<<<<<< HEAD
-=======
         }
 
         public static IEnumerable<object[]> ListViewAccessibleObject_OwnerHasDefaultGroup_TestData()
@@ -661,7 +659,6 @@
             Assert.Equal(0, listSelection.Length);
 
             Assert.False(listView.IsHandleCreated);
->>>>>>> d304584c
         }
     }
 }

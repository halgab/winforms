﻿// Licensed to the .NET Foundation under one or more agreements.
// The .NET Foundation licenses this file to you under the MIT license.
// See the LICENSE file in the project root for more information.

using Xunit;

namespace System.Windows.Forms.Tests
{
    public class VScrollBar_VScrollBarAccessibleObjectTests :
        IClassFixture<ThreadExceptionFixture>
    {
        [WinFormsFact]
        public void VScrollBarAccessibleObject_ctor_ThrowsException_IfVScrollBarAccessibleObjectIsNull()
        {
            Assert.Throws<ArgumentNullException>(() => new VScrollBar.VScrollBarAccessibleObject(null));
        }

<<<<<<< HEAD
        [WinFormsTheory]
=======
        [WinFormsTheory(Skip = "Crash with an unexpected result. See: https://github.com/dotnet/winforms/issues/3856")]
        [ActiveIssue("https://github.com/dotnet/winforms/issues/3856")]
>>>>>>> d304584c
        [InlineData(true, AccessibleRole.ScrollBar)]
        [InlineData(false, AccessibleRole.None)]
        public void VScrollBarAccessibleObject_Ctor_Default(bool createControl, AccessibleRole accessibleRole)
        {
            using var vertScrollBar = new VScrollBar();

            if (createControl)
            {
                vertScrollBar.CreateControl();
            }

            AccessibleObject accessibleObject = vertScrollBar.AccessibilityObject;

            Assert.NotNull(accessibleObject);
            Assert.Equal(accessibleRole, accessibleObject.Role);
            Assert.Equal(createControl, vertScrollBar.IsHandleCreated);
        }

        [WinFormsFact]
        public void VScrollBarAccessibleObject_Name_Get_ReturnsExpected()
        {
            using var vertScrollBar = new VScrollBar();
            VScrollBar.VScrollBarAccessibleObject accessibleObject
                = Assert.IsType<VScrollBar.VScrollBarAccessibleObject>(vertScrollBar.AccessibilityObject);
            Assert.Equal("Vertical", accessibleObject.Name);
            Assert.False(vertScrollBar.IsHandleCreated);
        }
    }
}<|MERGE_RESOLUTION|>--- conflicted
+++ resolved
@@ -1,4 +1,4 @@
-﻿// Licensed to the .NET Foundation under one or more agreements.
+// Licensed to the .NET Foundation under one or more agreements.
 // The .NET Foundation licenses this file to you under the MIT license.
 // See the LICENSE file in the project root for more information.
 
@@ -15,12 +15,8 @@
             Assert.Throws<ArgumentNullException>(() => new VScrollBar.VScrollBarAccessibleObject(null));
         }
 
-<<<<<<< HEAD
-        [WinFormsTheory]
-=======
         [WinFormsTheory(Skip = "Crash with an unexpected result. See: https://github.com/dotnet/winforms/issues/3856")]
         [ActiveIssue("https://github.com/dotnet/winforms/issues/3856")]
->>>>>>> d304584c
         [InlineData(true, AccessibleRole.ScrollBar)]
         [InlineData(false, AccessibleRole.None)]
         public void VScrollBarAccessibleObject_Ctor_Default(bool createControl, AccessibleRole accessibleRole)
